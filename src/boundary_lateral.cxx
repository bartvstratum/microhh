/*
 * MicroHH
 * Copyright (c) 2011-2020 Chiel van Heerwaarden
 * Copyright (c) 2011-2020 Thijs Heus
 * Copyright (c) 2014-2020 Bart van Stratum
 *
 * This file is part of MicroHH
 *
 * MicroHH is free software: you can redistribute it and/or modify
 * it under the terms of the GNU General Public License as published by
 * the Free Software Foundation, either version 3 of the License, or
 * (at your option) any later version.

 * MicroHH is distributed in the hope that it will be useful,
 * but WITHOUT ANY WARRANTY; without even the implied warranty of
 * MERCHANTABILITY or FITNESS FOR A PARTICULAR PURPOSE.  See the
 * GNU General Public License for more details.

 * You should have received a copy of the GNU General Public License
 * along with MicroHH.  If not, see <http://www.gnu.org/licenses/>.
 */

#include <cstdio>
#include <iostream>

#include "boundary_lateral.h"
#include "netcdf_interface.h"
#include "grid.h"
#include "fields.h"
#include "input.h"
#include "master.h"
#include "timeloop.h"

namespace
{
    template<typename TF, Lbc_location location>
    void set_ghost_cell_kernel_u(
            TF* const restrict u,
            const TF* const restrict lbc_u,
            const int istart, const int iend, const int igc,
            const int jstart, const int jend,
            const int kstart, const int kend,
            const int icells, const int jcells,
            const int ijcells)
    {
        for (int k=kstart; k<kend; ++k)
            for (int j=jstart; j<jend; ++j)
            {
                const int jk = j+k*jcells;

                // Set boundary values directly.
                if (location == Lbc_location::West)
                {
                    const int ijk_b = istart + j*icells + k*ijcells;
                    const int ijk_d = istart+1 + j*icells +k*ijcells;

                    u[ijk_b] = lbc_u[jk];

                    for (int i=0; i<igc; ++i)
                    {
                        const int ijk_gc = ijk_b - (i+1);
                        u[ijk_gc] = lbc_u[jk] - (i+1)*(u[ijk_d]-lbc_u[jk]);
                    }
                }
                else if (location == Lbc_location::East)
                {
                    const int ijk_b = iend + j*icells + k*ijcells;
                    const int ijk_d = iend-1 + j*icells +k*ijcells;

                    u[ijk_b] = lbc_u[jk];

                    for (int i=0; i<igc-1; ++i)
                    {
                        const int ijk_gc = ijk_b + (i+1);
                        u[ijk_gc] = lbc_u[jk] + (i+1)*(lbc_u[jk]-u[ijk_d]);
                    }
                }
            }
    }

    template<typename TF, Lbc_location location>
    void set_ghost_cell_kernel_v(
            TF* const restrict v,
            const TF* const restrict lbc_v,
            const int istart, const int iend,
            const int jstart, const int jend, const int jgc,
            const int kstart, const int kend,
            const int icells, const int jcells,
            const int ijcells)
    {
        for (int k=kstart; k<kend; ++k)
            for (int i=istart; i<iend; ++i)
            {
                const int ik = i+k*icells;

                // Set boundary values directly.
                if (location == Lbc_location::South)
                {
                    const int ijk_b = i + jstart*icells + k*ijcells;
                    const int ijk_d = i + (jstart+1)*icells +k*ijcells;

                    v[ijk_b] = lbc_v[ik];

                    for (int j=0; j<jgc; ++j)
                    {
                        const int ijk_gc = ijk_b - (j+1)*icells;
                        v[ijk_gc] = lbc_v[ik] - (j+1)*(v[ijk_d]-lbc_v[ik]);
                    }
                }
                else if (location == Lbc_location::North)
                {
                    const int ijk_b = i + jend*icells + k*ijcells;
                    const int ijk_d = i + (jend-1)*icells +k*ijcells;

                    v[ijk_b] = lbc_v[ik];

                    for (int j=0; j<jgc-1; ++j)
                    {
                        const int ijk_gc = ijk_b + (j+1)*icells;
                        v[ijk_gc] = lbc_v[ik] + (j+1)*(lbc_v[ik]-v[ijk_d]);
                    }
                }
            }
    }

    // This kernel enforces a Neumann BC of 0 on w.
    template<typename TF, Lbc_location location>
    void set_ghost_cell_kernel_w(
            TF* const restrict a,
            const int istart, const int iend, const int igc,
            const int jstart, const int jend, const int jgc,
            const int kstart, const int kend,
            const int icells, const int jcells, const int kcells,
            const int ijcells)
    {
        int ijk;
        int ijk_gc;
        int ijk_d;

        // Set the ghost cells using extrapolation.
        if (location == Lbc_location::West || location == Lbc_location::East)
        {
            for (int k=kstart; k<kend; ++k)
                for (int j=jstart; j<jend; ++j)
                    for (int i=0; i<igc; ++i)
                    {
                        if (location == Lbc_location::West)
                        {
                            ijk_d  = (istart    ) + j*icells + k*ijcells;
                            ijk_gc = (istart-1-i) + j*icells + k*ijcells;
                        }
                        else if (location == Lbc_location::East)
                        {
                            ijk_d  = (iend-1  ) + j*icells + k*ijcells;
                            ijk_gc = (iend+i  ) + j*icells + k*ijcells;
                        }

                        a[ijk_gc] = a[ijk_d];
                    }
        }
        else if (location == Lbc_location::North || location == Lbc_location::South)
        {
            for (int k=kstart; k<kend; ++k)
                for (int i=istart; i<iend; ++i)
                    for (int j=0; j<jgc; ++j)
                    {
                        if (location == Lbc_location::South)
                        {
                            ijk_d  = i + (jstart    )*icells + k*ijcells;
                            ijk_gc = i + (jstart-1-j)*icells + k*ijcells;
                        }
                        else if (location == Lbc_location::North)
                        {
                            ijk_d  = i + (jend-1  )*icells + k*ijcells;
                            ijk_gc = i + (jend+j  )*icells + k*ijcells;
                        }

                        a[ijk_gc] = a[ijk_d];
                    }
        }
    }


    template<typename TF, Lbc_location location>
    void set_ghost_cell_kernel_s(
            TF* const restrict a,
            const TF* const restrict lbc,
            const int istart, const int iend, const int igc,
            const int jstart, const int jend, const int jgc,
            const int kstart, const int kend,
            const int icells, const int jcells, const int kcells,
            const int ijcells)
    {
        int ijk;
        int ijk_gc;
        int ijk_d;

        // Set the ghost cells using extrapolation.
        if (location == Lbc_location::West || location == Lbc_location::East)
        {
            for (int k=kstart; k<kend; ++k)
                for (int j=jstart; j<jend; ++j)
                {
                    const int jk = j+k*jcells;

                    for (int i=0; i<igc; ++i)
                    {
                        if (location == Lbc_location::West)
                        {
                            ijk_d  = (istart    ) + j*icells + k*ijcells;
                            ijk_gc = (istart-1-i) + j*icells + k*ijcells;
                        }
                        else if (location == Lbc_location::East)
                        {
                            ijk_d  = (iend-1  ) + j*icells + k*ijcells;
                            ijk_gc = (iend+i  ) + j*icells + k*ijcells;
                        }

                        a[ijk_gc] = a[ijk_d] - (i+1)*TF(2)*(a[ijk_d] - lbc[jk]);
                    }
                }

        }
        else if (location == Lbc_location::North || location == Lbc_location::South)
        {
            for (int k=kstart; k<kend; ++k)
                for (int i=istart; i<iend; ++i)
                {
                    const int ik = i+k*icells;

                    for (int j=0; j<jgc; ++j)
                    {
                        if (location == Lbc_location::South)
                        {
                            ijk_d  = i + (jstart    )*icells + k*ijcells;
                            ijk_gc = i + (jstart-1-j)*icells + k*ijcells;
                        }
                        else if (location == Lbc_location::North)
                        {
                            ijk_d  = i + (jend-1  )*icells + k*ijcells;
                            ijk_gc = i + (jend+j  )*icells + k*ijcells;
                        }

                        const TF lbc_val = lbc[ik];
                        a[ijk_gc] = a[ijk_d] - (j+1)*TF(2)*(a[ijk_d] - lbc[ik]);
                    }
                }
        }
    }

    template<typename TF>
    TF diffusion_3x3x3(
        const TF* const restrict fld,
        const int ijk,
        const int icells,
        const int ijcells)
    {
        auto index = [&](
                const int i3, const int j3, const int k3)
        {
            return ijk + i3-1 + (j3-1)*icells + (k3-1)*ijcells;
        };

        const TF fld_diff =
                - TF(1) * fld[index(0,0,0)] + TF(2) * fld[index(0,1,0)] - TF(1) * fld[index(0,2,0)]
                + TF(2) * fld[index(1,0,0)] - TF(4) * fld[index(1,1,0)] + TF(2) * fld[index(1,2,0)]
                - TF(1) * fld[index(2,0,0)] + TF(2) * fld[index(2,1,0)] - TF(1) * fld[index(2,2,0)]
                + TF(2) * fld[index(0,0,1)] - TF(4) * fld[index(0,1,1)] + TF(2) * fld[index(0,2,1)]
                - TF(4) * fld[index(1,0,1)] + TF(8) * fld[index(1,1,1)] - TF(4) * fld[index(1,2,1)]
                + TF(2) * fld[index(2,0,1)] - TF(4) * fld[index(2,1,1)] + TF(2) * fld[index(2,2,1)]
                - TF(1) * fld[index(0,0,2)] + TF(2) * fld[index(0,1,2)] - TF(1) * fld[index(0,2,2)]
                + TF(2) * fld[index(1,0,2)] - TF(4) * fld[index(1,1,2)] + TF(2) * fld[index(1,2,2)]
                - TF(1) * fld[index(2,0,2)] + TF(2) * fld[index(2,1,2)] - TF(1) * fld[index(2,2,2)];

        return fld_diff;
    }

    template<typename TF, Lbc_location location>
    void lateral_sponge_kernel_u(
            TF* const restrict ut,
            const TF* const restrict u,
            const TF* const restrict lbc_u,
            const TF tau_nudge,
            const TF w_diff,
            const int N_sponge,
            const int npy,
            const int mpiidy,
            const int istart, const int iend,
            const int jstart, const int jend,
            const int kstart, const int kend,
            const int icells, const int jcells,
            const int ijcells)
    {
        const int ii = 1;
        const int jj = icells;
        const int kk = ijcells;

        const TF w_dt = TF(1) / tau_nudge;

        for (int k=kstart; k<kend; ++k)
            for (int j=jstart; j<jend; ++j)
            {
                const int jk = j + k*jcells;

                for (int n=2; n<=N_sponge; ++n)
                {
                    const int i = (location==Lbc_location::West) ? istart+(n-1) : iend-(n-1);
                    const int ijk = i + j*icells + k*ijcells;

                    // Calculate diffusion term over 3x3x3 stencil.
                    // Offset block near lateral boundaries to avoid using ghost cells.
                    // No offset needed for `i`, as stencil center starts at `istart+1` or `iend-1`,
                    // and `istart` and `iend` contain the correct boundary values.
                    const int jo =
                            (mpiidy == 0 && j == jstart) ? 1 :
                            (mpiidy == npy-1 && j == jend-1) ? -1 : 0;

                    const int ko =
                            (k == kstart) ? 1 :
                            (k == kend-1) ? -1 : 0;

                    const int ijkc = i + (j+jo)*icells + (k+ko)*(ijcells);

                    const TF u_diff = diffusion_3x3x3(
                            u, ijkc, icells, ijcells);

                    // Nudge coefficient.
                    const TF w1 = w_dt * (TF(1)+N_sponge-n) / N_sponge;

                    ut[ijk] += w1*(lbc_u[jk]-u[ijk]);
                    ut[ijk] -= w_diff*u_diff;
                }
            }
    }

    template<typename TF, Lbc_location location>
    void lateral_sponge_kernel_v(
            TF* const restrict vt,
            const TF* const restrict v,
            const TF* const restrict lbc_v,
            const TF tau_nudge,
            const TF w_diff,
            const int N_sponge,
            const int npx,
            const int mpiidx,
            const int istart, const int iend,
            const int jstart, const int jend,
            const int kstart, const int kend,
            const int icells, const int jcells,
            const int ijcells)
    {
        const int ii = 1;
        const int jj = icells;
        const int kk = ijcells;

        const TF w_dt = TF(1) / tau_nudge;

        for (int k=kstart; k<kend; ++k)
            for (int i=istart; i<iend; ++i)
            {
                const int ik = i + k*icells;

                for (int n=2; n<=N_sponge; ++n)
                {
                    const int j = (location==Lbc_location::South) ? jstart+(n-1) : jend-(n-1);
                    const int ijk = i + j*icells + k*ijcells;

                    // Calculate diffusion term over 3x3x3 stencil.
                    // Offset block near lateral boundaries to avoid using ghost cells.
                    // No offset needed for `j`, as stencil center starts at `jstart+1` or `jend-1`,
                    // and `jstart` and `jend` contain the correct boundary values.
                    const int io =
                            (mpiidx == 0 && i == istart) ? 1 :
                            (mpiidx == npx-1 && i == iend-1) ? -1 : 0;

                    const int ko =
                            (k == kstart) ? 1 :
                            (k == kend-1) ? -1 : 0;

                    const int ijkc = i+io + j*icells + (k+ko)*(ijcells);

                    const TF v_diff = diffusion_3x3x3(
                            v, ijkc, icells, ijcells);

                    // Nudge coefficient.
                    const TF w1 = w_dt * (TF(1)+N_sponge-n) / N_sponge;

                    vt[ijk] += w1*(lbc_v[ik]-v[ijk]);
                    vt[ijk] -= w_diff*v_diff;
                }
            }
    }

    template<typename TF, Lbc_location location>
    void lateral_sponge_kernel_s(
            TF* const restrict at,
            const TF* const restrict a,
            const TF* const restrict lbc,
            const TF tau_nudge,
            const TF w_diff,
            const int N_sponge,
            const int npx, const int npy,
            const int mpiidx, const int mpiidy,
            const int istart, const int iend,
            const int jstart, const int jend,
            const int kstart, const int kend,
            const int icells, const int jcells,
            const int ijcells)
    {
        const int ii = 1;
        const int jj = icells;
        const int kk = ijcells;

        const TF w_dt = TF(1) / tau_nudge;

        if (location == Lbc_location::West || location == Lbc_location::East)
        {
            for (int k=kstart; k<kend; ++k)
                for (int n=1; n<=N_sponge; ++n)
                {
                    const int jstart_loc = mpiidy == 0     ? jstart + (n-1) : jstart;
                    const int jend_loc   = mpiidy == npy-1 ? jend   - (n-1) : jend;

                    for (int j=jstart_loc; j<jend_loc; ++j)
                    {
                        const int jk = j + k*jcells;

                        const int i = (location==Lbc_location::West) ? istart+(n-1) : iend-n;
                        const int ijk = i + j*icells + k*ijcells;

                        // Calculate diffusion term over 3x3x3 stencil.
                        // Offset block near lateral boundaries to avoid using ghost cells.
                        const int io =
                                (location == Lbc_location::West && n==1) ? 1 :
                                (location == Lbc_location::East && n==1) ? -1 : 0;

                        const int jo =
                                (mpiidy == 0 && j == jstart) ? 1 :
                                (mpiidy == npy-1 && j == jend-1) ? -1 : 0;

                        const int ko =
                                (k == kstart) ? 1 :
                                (k == kend-1) ? -1 : 0;

                        const int ijkc = (i+io) + (j+jo)*icells + (k+ko)*(ijcells);

                        const TF a_diff = diffusion_3x3x3(
                                a, ijkc, icells, ijcells);

                        // Nudge coefficient.
                        const TF w1 = w_dt * (TF(1)+N_sponge-(n+TF(0.5))) / N_sponge;

                        at[ijk] += w1*(lbc[jk]-a[ijk]);
                        at[ijk] -= w_diff*a_diff;
                    }
                }
        }
        else if (location == Lbc_location::South || location == Lbc_location::North)
        {
            for (int k=kstart; k<kend; ++k)
                for (int n=1; n<=N_sponge; ++n)
                {
                    const int istart_loc = (mpiidx == 0)     ? istart + n : istart;
                    const int iend_loc   = (mpiidx == npx-1) ? iend   - n : iend;

                    for (int i=istart_loc; i<iend_loc; ++i)
                    {
                        const int ik = i + k*icells;

                        const int j = (location==Lbc_location::South) ? jstart+(n-1) : jend-n;
                        const int ijk = i + j*icells + k*ijcells;

                        // Calculate diffusion term over 3x3x3 stencil.
                        // Offset block near lateral boundaries to avoid using ghost cells.
                        const int io =
                                (mpiidx == 0 && i == istart) ? 1 :
                                (mpiidx == npx-1 && i == iend-1) ? -1 : 0;

                        const int jo =
                                (location == Lbc_location::South && n==1) ? 1 :
                                (location == Lbc_location::North && n==1) ? -1 : 0;

                        const int ko =
                                (k == kstart) ? 1 :
                                (k == kend-1) ? -1 : 0;

                        const int ijkc = (i+io) + (j+jo)*icells + (k+ko)*(ijcells);

                        const TF a_diff = diffusion_3x3x3(
                                a, ijkc, icells, ijcells);

                        // Nudge coefficient.
                        const TF w1 = w_dt * (TF(1)+N_sponge-(n+TF(0.5))) / N_sponge;

                        at[ijk] += w1*(lbc[ik]-a[ijk]);
                        at[ijk] -= w_diff*a_diff;
                    }
                }
        }
    }


    template<typename TF>
    void blend_corners_kernel(
            TF* const restrict fld,
            const int mpiidx, const int mpiidy,
            const int npx, const int npy,
            const int istart, const int iend,
            const int jstart, const int jend,
            const int kstart, const int kend,
            const int icells, const int jcells,
            const int kcells, const int ijcells)
    {
        const int ii = 1;
        const int jj = icells;
        const int kk = ijcells;

        const int igc = istart;
        const int jgc = jstart;

        if (mpiidx == 0 && mpiidy == 0)
        {
            for (int k=kstart; k<kend; ++k)
            {
                const int ijk0 = istart + jstart*jj + k*kk;
                const TF dfdi = fld[ijk0] - fld[ijk0-ii];
                const TF dfdj = fld[ijk0] - fld[ijk0-jj];

                for (int dj=1; dj<jgc+1; ++dj)
                    for (int di=1; di<igc+1; ++di)
                    {
                        const int i = istart-di;
                        const int j = jstart-dj;
                        const int ijk = i + j*jj + k*kk;

                        fld[ijk] = fld[ijk0] - di*dfdi - dj*dfdj;
                    }
            }

            for (int k=0; k<kstart; ++k)
                for (int j=jstart-1; j>=0; --j)
                    for (int i=istart-1; i>=0; --i)
                    {
                        const int ijk = i + j*jj + k*kk;
                        const int ijks = i+j*jj + kstart*kk;
                        fld[ijk] = fld[ijks];
                    }

            for (int k=kend; k<kcells; ++k)
                for (int j=jstart-1; j>=0; --j)
                    for (int i=istart-1; i>=0; --i)
                    {
                        const int ijk = i + j*jj + k*kk;
                        const int ijke = i+j*jj + (kend-1)*kk;
                        fld[ijk] = fld[ijke];
                    }
        }

        if (mpiidx == npx-1 && mpiidy == 0)
        {
            // South-east corner
            for (int k=kstart; k<kend; ++k)
            {
                const int ijk0 = (iend-1) + jstart*jj + k*kk;
                const TF dfdi = fld[ijk0+ii] - fld[ijk0];
                const TF dfdj = fld[ijk0] - fld[ijk0-jj];

                for (int dj=1; dj<jgc+1; ++dj)
                    for (int di=1; di<igc+1; ++di)
                    {
                        const int i = (iend-1)+di;
                        const int j = jstart-dj;
                        const int ijk = i + j*jj + k*kk;

                        fld[ijk] = fld[ijk0] + di*dfdi - dj*dfdj;
                    }
            }

            for (int k=0; k<kstart; ++k)
                for (int j=jstart-1; j>=0; --j)
                    for (int i=iend; i<icells; ++i)
                    {
                        const int ijk = i + j*jj + k*kk;
                        const int ijks = i+j*jj + kstart*kk;
                        fld[ijk] = fld[ijks];
                    }

            for (int k=kend; k<kcells; ++k)
                for (int j=jstart-1; j>=0; --j)
                    for (int i=iend; i<icells; ++i)
                    {
                        const int ijk = i + j*jj + k*kk;
                        const int ijke = i+j*jj + (kend-1)*kk;
                        fld[ijk] = fld[ijke];
                    }
        }

        if (mpiidx == 0 && mpiidy == npy-1)
        {
            // North-west corner
            for (int k=kstart; k<kend; ++k)
            {
                const int ijk0 = istart + (jend-1)*jj + k*kk;
                const TF dfdi = fld[ijk0] - fld[ijk0-ii];
                const TF dfdj = fld[ijk0+jj] - fld[ijk0];

                for (int dj=1; dj<jgc+1; ++dj)
                    for (int di=1; di<igc+1; ++di)
                    {
                        const int i = istart-di;
                        const int j = (jend-1)+dj;
                        const int ijk = i + j*jj + k*kk;

                        fld[ijk] = fld[ijk0] - di*dfdi + dj*dfdj;
                    }
            }

            for (int k=0; k<kstart; ++k)
                for (int j=jend; j<jcells; ++j)
                    for (int i=istart-1; i>=0; --i)
                    {
                        const int ijk = i + j*jj + k*kk;
                        const int ijks = i+j*jj + kstart*kk;
                        fld[ijk] = fld[ijks];
                    }

            for (int k=kend; k<kcells; ++k)
                for (int j=jend; j<jcells; ++j)
                    for (int i=istart-1; i>=0; --i)
                    {
                        const int ijk = i + j*jj + k*kk;
                        const int ijke = i+j*jj + (kend-1)*kk;
                        fld[ijk] = fld[ijke];
                    }
        }

        if (mpiidx == npx-1 && mpiidy == npy-1)
        {
            // North-east corner
            for (int k=kstart; k<kend; ++k)
            {
                const int ijk0 = (iend-1) + (jend-1)*jj + k*kk;
                const TF dfdi = fld[ijk0+ii] - fld[ijk0];
                const TF dfdj = fld[ijk0+jj] - fld[ijk0];

                for (int dj=1; dj<jgc+1; ++dj)
                    for (int di=1; di<igc+1; ++di)
                    {
                        const int i = (iend-1)+di;
                        const int j = (jend-1)+dj;
                        const int ijk = i + j*jj + k*kk;

                        fld[ijk] = fld[ijk0] + di*dfdi + dj*dfdj;
                    }
            }

            for (int k=0; k<kstart; ++k)
                for (int j=jend; j<jcells; ++j)
                    for (int i=iend; i<icells; ++i)
                    {
                        const int ijk = i + j*jj + k*kk;
                        const int ijks = i+j*jj + kstart*kk;
                        fld[ijk] = fld[ijks];
                    }

            for (int k=kend; k<kcells; ++k)
                for (int j=jend; j<jcells; ++j)
                    for (int i=iend; i<icells; ++i)
                    {
                        const int ijk = i + j*jj + k*kk;
                        const int ijke = i+j*jj + (kend-1)*kk;
                        fld[ijk] = fld[ijke];
                    }
        }
    }

    template<typename TF>
    void interpolate_lbc_kernel(
            TF* const restrict fld,
            const TF* const restrict fld_in,
            const int stride,
            const int t0,
            const TF f0)
    {
        for (int n=0; n<stride; ++n)
        {
            const int n0 = n + t0*stride;
            const int n1 = n + (t0+1)*stride;

            fld[n] = f0 * fld_in[n0] + (TF(1)-f0) * fld_in[n1];
        }
    }


    template<typename TF>
    void calc_div_h(
            TF* const restrict div,
            const TF* const restrict lbc_u,
            const TF* const restrict lbc_d,
            const TF* const restrict rhoref,
            const TF size,
            const int ntime,
            const int ntot, const int ktot)
    {
        for (int t=0; t<ntime; ++t)
        {
            div[t] = TF(0);
            for (int k=0; k<ktot; ++k)
                for (int n=0; n<ntot; ++n)
                {
                    const int nk = n + k*ntot;
                    div[t] += rhoref[k] * (lbc_u[nk] - lbc_d[nk]) / size;
                }
            div[t] /= (ktot*ntot);
        }
    }
}


template<typename TF>
Boundary_lateral<TF>::Boundary_lateral(
        Master& masterin, Grid<TF>& gridin, Fields<TF>& fieldsin, Input& inputin) :
        master(masterin), grid(gridin), fields(fieldsin)
{
    sw_inoutflow = inputin.get_item<bool>("boundary", "sw_inoutflow", "", false);

    if (sw_inoutflow)
    {
        sw_timedep = inputin.get_item<bool>("boundary", "sw_timedep", "", false);
        sw_inoutflow_u = inputin.get_item<bool>("boundary", "sw_inoutflow_u", "", true);
        sw_inoutflow_v = inputin.get_item<bool>("boundary", "sw_inoutflow_v", "", true);
        sw_inoutflow_w = inputin.get_item<bool>("boundary", "sw_inoutflow_w", "", true);
        inoutflow_s = inputin.get_list<std::string>("boundary", "inoutflow_slist", "", std::vector<std::string>());

        sw_sponge = inputin.get_item<bool>("boundary", "sw_sponge", "", true);
        n_sponge = inputin.get_item<int>("boundary", "n_sponge", "", 5);

        tau_nudge = inputin.get_item<TF>("boundary", "tau_sponge", "", 60);
        w_diff = inputin.get_item<TF>("boundary", "w_diff", "", 0.0033);
    }
}

template <typename TF>
Boundary_lateral<TF>::~Boundary_lateral()
{
}

template <typename TF>
void Boundary_lateral<TF>::init()
{
    if (!sw_inoutflow)
        return;

    auto& gd = grid.get_grid_data();
    auto& md = master.get_MPI_data();

    auto add_lbc = [&](const std::string& name)
    {
        if (md.mpicoordx == 0)
            lbc_w.emplace(name, std::vector<TF>(gd.kcells*gd.jcells));
        if (md.mpicoordx == md.npx-1)
            lbc_e.emplace(name, std::vector<TF>(gd.kcells*gd.jcells));
        if (md.mpicoordy == 0)
            lbc_s.emplace(name, std::vector<TF>(gd.kcells*gd.icells));
        if (md.mpicoordy == md.npy-1)
            lbc_n.emplace(name, std::vector<TF>(gd.kcells*gd.icells));
    };

    if (sw_inoutflow_u)
        add_lbc("u");
    if (sw_inoutflow_v)
        add_lbc("v");

    for (auto& fld : inoutflow_s)
        add_lbc(fld);
}

template <typename TF>
void Boundary_lateral<TF>::create(Input& inputin, const std::string& sim_name)
{
    if (!sw_inoutflow)
        return;

    auto& gd = grid.get_grid_data();
    auto& md = master.get_MPI_data();

    // Read NetCDF file with boundary data.
    Netcdf_file input_nc = Netcdf_file(master, sim_name + "_lbc_input.nc", Netcdf_mode::Read);

    const int ntime = input_nc.get_dimension_size("time");
    time_in = input_nc.get_variable<TF>("time", {ntime});

    TF* rhoref = fields.rhoref.data();

    // Domain total divergence in u and v direction.
    if (sw_inoutflow_u && sw_inoutflow_v)
    {
        div_u.resize(ntime);
        div_v.resize(ntime);
<<<<<<< HEAD
        w_top.resize(ntime);
=======
        w_top_in.resize(ntime);
>>>>>>> 62d8008e
    }

    auto copy_boundary = [&](
            std::map<std::string, std::vector<TF>>& map_out,
            std::vector<TF>& fld_in,
            const int istart, const int iend,
            const int igc, const int imax,
            const int istride_in, const int istride_out,
            const int mpicoord, const std::string& name)
    {
        std::vector<TF> fld_out = std::vector<TF>(ntime * gd.kcells * istride_out);

        for (int t=0; t<ntime; t++)
            for (int k=gd.kstart; k<gd.kend; k++)
                for (int i=istart; i<iend; i++)
                {
                    const int kk = k-gd.kgc;
                    const int ii = i-igc;

                    const int ikt_out = i + k*istride_out + t*istride_out*gd.kcells;
                    const int ikt_in = (ii+mpicoord*imax) + kk*istride_in + t*istride_in*gd.ktot;

                    fld_out[ikt_out] = fld_in[ikt_in];
                }

        map_out.emplace(
                std::piecewise_construct,
                std::forward_as_tuple(name),
                std::forward_as_tuple(std::move(fld_out)));
    };

    auto copy_boundaries = [&](const std::string& name)
    {
        std::vector<TF> lbc_w_full = input_nc.get_variable<TF>(name + "_west", {ntime, gd.ktot, gd.jtot});
        std::vector<TF> lbc_e_full = input_nc.get_variable<TF>(name + "_east", {ntime, gd.ktot, gd.jtot});
        std::vector<TF> lbc_s_full = input_nc.get_variable<TF>(name + "_south", {ntime, gd.ktot, gd.itot});
        std::vector<TF> lbc_n_full = input_nc.get_variable<TF>(name + "_north", {ntime, gd.ktot, gd.itot});

        if (md.mpicoordx == 0)
            copy_boundary(
                    lbc_w_in, lbc_w_full,
                    gd.jstart, gd.jend, gd.jgc, gd.jmax,
                    gd.jtot, gd.jcells, md.mpicoordy, name);

        if (md.mpicoordx == md.npx-1)
            copy_boundary(
                    lbc_e_in, lbc_e_full,
                    gd.jstart, gd.jend, gd.jgc, gd.jmax,
                    gd.jtot, gd.jcells, md.mpicoordy, name);

        if (md.mpicoordy == 0)
            copy_boundary(
                    lbc_s_in, lbc_s_full,
                    gd.istart, gd.iend, gd.igc, gd.imax,
                    gd.itot, gd.icells, md.mpicoordx, name);

        if (md.mpicoordy == md.npy-1)
            copy_boundary(
                    lbc_n_in, lbc_n_full,
                    gd.istart, gd.iend, gd.igc, gd.imax,
                    gd.itot, gd.icells, md.mpicoordx, name);

        // Calculate domain total horizontal divergence.
        if (name == "u")
            calc_div_h(
                    div_u.data(),
                    lbc_e_full.data(),
                    lbc_w_full.data(),
                    fields.rhoref.data(),
                    gd.xsize, ntime,
                    gd.itot, gd.ktot);
        else if (name == "v")
            calc_div_h(
                    div_v.data(),
                    lbc_n_full.data(),
                    lbc_s_full.data(),
                    fields.rhoref.data(),
                    gd.xsize, ntime,
                    gd.jtot, gd.ktot);

<<<<<<< HEAD
        if (!sw_timedep)
        {
=======
        //if (!sw_timedep)
        //{
>>>>>>> 62d8008e
            if (md.mpicoordx == 0)
            {
                for (int n=0; n<gd.jcells*gd.kcells; ++n)
                    lbc_w.at(name)[n] = lbc_w_in.at(name)[n];
            }

            if (md.mpicoordx == md.npx-1)
            {
                for (int n=0; n<gd.jcells*gd.kcells; ++n)
                    lbc_e.at(name)[n] = lbc_e_in.at(name)[n];
            }

            if (md.mpicoordy == 0)
            {
                for (int n=0; n<gd.icells*gd.kcells; ++n)
                    lbc_s.at(name)[n] = lbc_s_in.at(name)[n];
            }

            if (md.mpicoordy == md.npy-1)
            {
                for (int n=0; n<gd.icells*gd.kcells; ++n)
                    lbc_n.at(name)[n] = lbc_n_in.at(name)[n];
            }
        //}
    };

    if (sw_inoutflow_u)
        copy_boundaries("u");

    if (sw_inoutflow_v)
        copy_boundaries("v");

    for (auto& fld : inoutflow_s)
        copy_boundaries(fld);

    // Calculate domain mean vertical velocity.
    if (sw_inoutflow_u && sw_inoutflow_v)
    {
        for (int t=0; t<ntime; ++t)
        {
<<<<<<< HEAD
            w_top[t] = -(div_u[t] + div_v[t]) * gd.zsize / fields.rhorefh[gd.kend];
            std::cout << w_top[t] << std::endl;
        }
        throw 1;
=======
            w_top_in[t] = -(div_u[t] + div_v[t]) * gd.zsize / fields.rhorefh[gd.kend];
        }

        if (!sw_timedep)
            w_top = w_top_in[0];
>>>>>>> 62d8008e
    }
}

template <typename TF>
void Boundary_lateral<TF>::set_ghost_cells()
{
    if (!sw_inoutflow)
        return;

    auto& gd = grid.get_grid_data();
    auto& md = master.get_MPI_data();

    auto dump_fld3d = [&](
            std::vector<TF>& fld,
            const std::string& name)
    {
        if (md.npx > 1 || md.npy > 1)
            throw std::runtime_error("Raw dump function does not support npx,npy>1");

        FILE *pFile;
        pFile = fopen(name.c_str(), "wbx");

        if (pFile == NULL)
            throw std::runtime_error("Opening raw dump field failed.");

        const int jj = gd.icells;
        const int kk = gd.icells*gd.jcells;

        for (int k=0; k<gd.kcells; ++k)
            for (int j=0; j<gd.jcells; ++j)
            {
                const int ijk = j*jj + k*kk;
                fwrite(&fld.data()[ijk], sizeof(TF), gd.icells, pFile);
            }
        fclose(pFile);
    };

    auto set_ghost_cell_s_wrapper = [&]<Lbc_location location>(
            std::map<std::string, std::vector<TF>>& lbc_map,
            const std::string& name)
    {
        set_ghost_cell_kernel_s<TF, location>(
                fields.ap.at(name)->fld.data(),
                lbc_map.at(name).data(),
                gd.istart, gd.iend, gd.igc,
                gd.jstart, gd.jend, gd.jgc,
                gd.kstart, gd.kend,
                gd.icells, gd.jcells, gd.kcells,
                gd.ijcells);
    };

    auto sponge_layer_wrapper = [&]<Lbc_location location>(
            std::map<std::string, std::vector<TF>>& lbc_map,
            const std::string& name)
    {
        if (!sw_sponge)
            return;

        lateral_sponge_kernel_s<TF, location>(
                fields.at.at(name)->fld.data(),
                fields.ap.at(name)->fld.data(),
                lbc_map.at(name).data(),
                tau_nudge,
                w_diff,
                n_sponge,
                md.npx, md.npy,
                md.mpicoordx, md.mpicoordy,
                gd.istart, gd.iend,
                gd.jstart, gd.jend,
                gd.kstart, gd.kend,
                gd.icells, gd.jcells,
                gd.ijcells);
    };

    auto set_ghost_cell_u_wrapper = [&]<Lbc_location location>(
            std::map<std::string, std::vector<TF>>& lbc_map)
    {
        set_ghost_cell_kernel_u<TF, location>(
                fields.mp.at("u")->fld.data(),
                lbc_map.at("u").data(),
                gd.istart, gd.iend, gd.igc,
                gd.jstart, gd.jend,
                gd.kstart, gd.kend,
                gd.icells, gd.jcells,
                gd.ijcells);
    };

    auto sponge_layer_u_wrapper = [&]<Lbc_location location>(
            std::map<std::string, std::vector<TF>>& lbc_map)
    {
        if (!sw_sponge)
            return;

        lateral_sponge_kernel_u<TF, location>(
                fields.mt.at("u")->fld.data(),
                fields.mp.at("u")->fld.data(),
                lbc_map.at("u").data(),
                tau_nudge,
                w_diff,
                n_sponge,
                md.npy,
                md.mpicoordy,
                gd.istart, gd.iend,
                gd.jstart, gd.jend,
                gd.kstart, gd.kend,
                gd.icells, gd.jcells,
                gd.ijcells);
    };

    auto set_ghost_cell_v_wrapper = [&]<Lbc_location location>(
            std::map<std::string, std::vector<TF>>& lbc_map)
    {
        set_ghost_cell_kernel_v<TF, location>(
                fields.mp.at("v")->fld.data(),
                lbc_map.at("v").data(),
                gd.istart, gd.iend,
                gd.jstart, gd.jend, gd.jgc,
                gd.kstart, gd.kend,
                gd.icells, gd.jcells,
                gd.ijcells);
    };

    auto sponge_layer_v_wrapper = [&]<Lbc_location location>(
            std::map<std::string, std::vector<TF>>& lbc_map)
    {
        if (!sw_sponge)
            return;

        lateral_sponge_kernel_v<TF, location>(
                fields.mt.at("v")->fld.data(),
                fields.mp.at("v")->fld.data(),
                lbc_map.at("v").data(),
                tau_nudge,
                w_diff,
                n_sponge,
                md.npx,
                md.mpicoordx,
                gd.istart, gd.iend,
                gd.jstart, gd.jend,
                gd.kstart, gd.kend,
                gd.icells, gd.jcells,
                gd.ijcells);
    };

    auto set_ghost_cell_w_wrapper = [&]<Lbc_location location>()
    {
        set_ghost_cell_kernel_w<TF, location>(
                fields.mp.at("w")->fld.data(),
                gd.istart, gd.iend, gd.igc,
                gd.jstart, gd.jend, gd.jgc,
                gd.kstart, gd.kend+1,
                gd.icells, gd.jcells, gd.kcells,
                gd.ijcells);
    };

    auto blend_corners_wrapper = [&](
            std::vector<TF>& fld,
            const int kend)
    {
        blend_corners_kernel(
                fld.data(),
                md.mpicoordx, md.mpicoordy,
                md.npx, md.npy,
                gd.istart, gd.iend,
                gd.jstart, gd.jend,
                gd.kstart, kend,
                gd.icells, gd.jcells,
                gd.kcells, gd.ijcells);
    };

    if (sw_inoutflow_u)
    {
        if (md.mpicoordy == 0)
        {
            set_ghost_cell_s_wrapper.template operator()<Lbc_location::South>(lbc_s, "u");
            sponge_layer_wrapper.template operator()<Lbc_location::South>(lbc_s, "u");
        }
        if (md.mpicoordy == md.npy-1)
        {
            set_ghost_cell_s_wrapper.template operator()<Lbc_location::North>(lbc_n, "u");
            sponge_layer_wrapper.template operator()<Lbc_location::North>(lbc_n, "u");
        }
        if (md.mpicoordx == 0)
        {
            set_ghost_cell_u_wrapper.template operator()<Lbc_location::West>(lbc_w);
            sponge_layer_u_wrapper.template operator()<Lbc_location::West>(lbc_w);
        }
        if (md.mpicoordx == md.npx-1)
        {
            set_ghost_cell_u_wrapper.template operator()<Lbc_location::East>(lbc_e);
            sponge_layer_u_wrapper.template operator()<Lbc_location::East>(lbc_e);
        }

        blend_corners_wrapper(fields.mp.at("u")->fld, gd.kend);
    }

    if (sw_inoutflow_v)
    {
        if (md.mpicoordx == 0)
        {
            set_ghost_cell_s_wrapper.template operator()<Lbc_location::West>(lbc_w, "v");
            sponge_layer_wrapper.template operator()<Lbc_location::West>(lbc_w, "v");
        }
        if (md.mpicoordx == md.npx-1)
        {
            set_ghost_cell_s_wrapper.template operator()<Lbc_location::East>(lbc_e, "v");
            sponge_layer_wrapper.template operator()<Lbc_location::East>(lbc_e, "v");
        }
        if (md.mpicoordy == 0)
        {
            set_ghost_cell_v_wrapper.template operator()<Lbc_location::South>(lbc_s);
            sponge_layer_v_wrapper.template operator()<Lbc_location::South>(lbc_s);
        }
        if (md.mpicoordy == md.npy-1)
        {
            set_ghost_cell_v_wrapper.template operator()<Lbc_location::North>(lbc_n);
            sponge_layer_v_wrapper.template operator()<Lbc_location::North>(lbc_n);
        }

        blend_corners_wrapper(fields.mp.at("v")->fld, gd.kend);
    }

    if (sw_inoutflow_u || sw_inoutflow_v)
    {
        //const int jstride = gd.icells;
        //const int kstride = gd.icells*gd.jcells;

        //// Correct the vertical velocity top BC for the lateral BCs to ensure divergence free field.
        //// CvH THIS IS A FIRST ATTEMPT THAT ASSUMES UNIFORM W.
        //TF w_top = TF(0);

        //for (int k=gd.kstart; k<gd.kend; ++k)
        //{
        //    const TF hor_div = fields.rhoref[k]*(TF(0.) - TF(2.)) / gd.xsize  // * gd.z[k]/gd.zsize
        //                     + fields.rhoref[k]*(TF(2.) - TF(0.)) / gd.ysize; // * gd.z[k]/gd.zsize;

        //    w_top = (fields.rhorefh[k]*w_top - gd.dz[k]*hor_div) / fields.rhorefh[k+1];
        //}

        //for (int j=gd.jstart; j<gd.jend; ++j)
        //    for (int i=gd.istart; i<gd.iend; ++i)
        //    {
        //        const int ijk = i + j*jstride + gd.kend*kstride;
        //        fields.mp.at("w")->fld[ijk] = w_top;
        //    }


<<<<<<< HEAD



        //const int ii = 1;
        //const int jj = gd.icells;
        //const int kk = gd.ijcells;

        //TF* u = fields.mp.at("u")->fld.data();
        //TF* v = fields.mp.at("v")->fld.data();
        //TF* w = fields.mp.at("w")->fld.data();

        //TF* rho  = fields.rhoref.data();
        //TF* rhoh = fields.rhorefh.data();

        //const TF dxi = TF(1)/gd.dx;
        //const TF dyi = TF(1)/gd.dy;

=======
        //const int ii = 1;
        //const int jj = gd.icells;
        //const int kk = gd.ijcells;

        //TF* u = fields.mp.at("u")->fld.data();
        //TF* v = fields.mp.at("v")->fld.data();
        //TF* w = fields.mp.at("w")->fld.data();

        //TF* rho  = fields.rhoref.data();
        //TF* rhoh = fields.rhorefh.data();

        //const TF dxi = TF(1)/gd.dx;
        //const TF dyi = TF(1)/gd.dy;

>>>>>>> 62d8008e
        //const int k = gd.kend-1;
        //for (int j=gd.jstart; j<gd.jend; ++j)
        //    for (int i=gd.istart; i<gd.iend; ++i)
        //    {
        //        const int ijk = i + j*jj + k*kk;
        //        w[ijk+kk] = -(rho[k] * ((u[ijk+ii] - u[ijk]) * dxi + (v[ijk+jj] - v[ijk]) * dyi) * gd.dz[k] - rhoh[k] * w[ijk]) / rhoh[k+1];
        //    }
<<<<<<< HEAD
=======

        const int k = gd.kend;
        for (int j=gd.jstart; j<gd.jend; ++j)
            for (int i=gd.istart; i<gd.iend; ++i)
            {
                const int ijk = i + j*gd.icells + k*gd.ijcells;
                fields.mp.at("w")->fld[ijk] = w_top;
            }
>>>>>>> 62d8008e
    }
    // END

    // Here, we enfore a Neumann BC of 0 over the boundaries. This works if the large scale w is approximately
    // constant in the horizontal plane. Note that w must be derived from u and v if the large-scale field is to
    // be divergence free. If there is a horizontal gradient in w_top, then it is probably better to extrapolate that
    // gradient into the ghost cells.
    if (sw_inoutflow_w)
    {
        if (md.mpicoordx == 0)
        {
            set_ghost_cell_w_wrapper.template operator()<Lbc_location::West>();
            // sponge_layer_wrapper.template operator()<Lbc_location::West>(lbc_w, "v");
        }
        if (md.mpicoordx == md.npx-1)
        {
            set_ghost_cell_w_wrapper.template operator()<Lbc_location::East>();
            // sponge_layer_wrapper.template operator()<Lbc_location::East>(lbc_e, "v");
        }
        if (md.mpicoordy == 0)
        {
            set_ghost_cell_w_wrapper.template operator()<Lbc_location::South>();
            // sponge_layer_v_wrapper.template operator()<Lbc_location::South>(lbc_s);
        }
        if (md.mpicoordy == md.npy-1)
        {
            set_ghost_cell_w_wrapper.template operator()<Lbc_location::North>();
            // sponge_layer_v_wrapper.template operator()<Lbc_location::North>(lbc_n);
        }

        blend_corners_wrapper(fields.mp.at("w")->fld, gd.kend+1);
    }

    for (auto& fld : inoutflow_s)
    {
        if (md.mpicoordx == 0)
        {
            set_ghost_cell_s_wrapper.template operator()<Lbc_location::West>(lbc_w, fld);
            sponge_layer_wrapper.template operator()<Lbc_location::West>(lbc_w, fld);
        }
        if (md.mpicoordx == md.npx-1)
        {
            set_ghost_cell_s_wrapper.template operator()<Lbc_location::East>(lbc_e, fld);
            sponge_layer_wrapper.template operator()<Lbc_location::East>(lbc_e, fld);
        }
        if (md.mpicoordy == 0)
        {
            set_ghost_cell_s_wrapper.template operator()<Lbc_location::South>(lbc_s, fld);
            sponge_layer_wrapper.template operator()<Lbc_location::South>(lbc_s, fld);
        }
        if (md.mpicoordy == md.npy-1)
        {
            set_ghost_cell_s_wrapper.template operator()<Lbc_location::North>(lbc_n, fld);
            sponge_layer_wrapper.template operator()<Lbc_location::North>(lbc_n, fld);
        }

        blend_corners_wrapper(fields.ap.at(fld)->fld, gd.kend);
    }

    //dump_fld3d(fields.ap.at("th")->fld, "th0");
    //dump_fld3d(fields.mp.at("u")->fld, "u0");
    //dump_fld3d(fields.mp.at("v")->fld, "v0");
    //dump_fld3d(fields.mp.at("w")->fld, "w0");
    //throw 1;
}


template <typename TF>
void Boundary_lateral<TF>::update_time_dependent(Timeloop<TF>& timeloop)
{
    if (!sw_inoutflow || !sw_timedep)
        return;

    auto& gd = grid.get_grid_data();
    auto& md = master.get_MPI_data();

    // Find index in time array.
    const double time = timeloop.get_time();

    int t0;
    for (int i=0; i<time_in.size()-1; ++i)
        if (time_in[i] <= time and time_in[i+1] > time)
        {
            t0=i;
            break;
        }

    // Interpolation factor.
    const TF f0 = TF(1) - ((time - time_in[t0]) / (time_in[t0+1] - time_in[t0]));

    // Interpolate mean domain top velocity
    w_top = f0 * w_top_in[t0] + (TF(1) - f0) * w_top_in[t0+1];

    // Interpolate boundaries in time.
    if (md.mpicoordx == 0)
    {
        for (auto& it : lbc_w)
            interpolate_lbc_kernel(
                lbc_w.at(it.first).data(),
                lbc_w_in.at(it.first).data(),
                gd.kcells*gd.jcells,
                t0, f0);
    }

    if (md.mpicoordx == md.npx-1)
    {
        for (auto& it : lbc_e)
            interpolate_lbc_kernel(
                    lbc_e.at(it.first).data(),
                    lbc_e_in.at(it.first).data(),
                    gd.kcells*gd.jcells,
                    t0, f0);
    }

    if (md.mpicoordy == 0)
    {
        for (auto& it : lbc_s)
            interpolate_lbc_kernel(
                    lbc_s.at(it.first).data(),
                    lbc_s_in.at(it.first).data(),
                    gd.kcells*gd.icells,
                    t0, f0);
    }

    if (md.mpicoordy == md.npy-1)
    {
        for (auto& it : lbc_n)
            interpolate_lbc_kernel(
                    lbc_n.at(it.first).data(),
                    lbc_n_in.at(it.first).data(),
                    gd.kcells*gd.icells,
                    t0, f0);
    }
}

template class Boundary_lateral<double>;
template class Boundary_lateral<float>;<|MERGE_RESOLUTION|>--- conflicted
+++ resolved
@@ -797,11 +797,7 @@
     {
         div_u.resize(ntime);
         div_v.resize(ntime);
-<<<<<<< HEAD
-        w_top.resize(ntime);
-=======
         w_top_in.resize(ntime);
->>>>>>> 62d8008e
     }
 
     auto copy_boundary = [&](
@@ -882,13 +878,8 @@
                     gd.xsize, ntime,
                     gd.jtot, gd.ktot);
 
-<<<<<<< HEAD
-        if (!sw_timedep)
-        {
-=======
         //if (!sw_timedep)
         //{
->>>>>>> 62d8008e
             if (md.mpicoordx == 0)
             {
                 for (int n=0; n<gd.jcells*gd.kcells; ++n)
@@ -929,18 +920,11 @@
     {
         for (int t=0; t<ntime; ++t)
         {
-<<<<<<< HEAD
-            w_top[t] = -(div_u[t] + div_v[t]) * gd.zsize / fields.rhorefh[gd.kend];
-            std::cout << w_top[t] << std::endl;
-        }
-        throw 1;
-=======
             w_top_in[t] = -(div_u[t] + div_v[t]) * gd.zsize / fields.rhorefh[gd.kend];
         }
 
         if (!sw_timedep)
             w_top = w_top_in[0];
->>>>>>> 62d8008e
     }
 }
 
@@ -1188,10 +1172,6 @@
         //    }
 
 
-<<<<<<< HEAD
-
-
-
         //const int ii = 1;
         //const int jj = gd.icells;
         //const int kk = gd.ijcells;
@@ -1206,22 +1186,6 @@
         //const TF dxi = TF(1)/gd.dx;
         //const TF dyi = TF(1)/gd.dy;
 
-=======
-        //const int ii = 1;
-        //const int jj = gd.icells;
-        //const int kk = gd.ijcells;
-
-        //TF* u = fields.mp.at("u")->fld.data();
-        //TF* v = fields.mp.at("v")->fld.data();
-        //TF* w = fields.mp.at("w")->fld.data();
-
-        //TF* rho  = fields.rhoref.data();
-        //TF* rhoh = fields.rhorefh.data();
-
-        //const TF dxi = TF(1)/gd.dx;
-        //const TF dyi = TF(1)/gd.dy;
-
->>>>>>> 62d8008e
         //const int k = gd.kend-1;
         //for (int j=gd.jstart; j<gd.jend; ++j)
         //    for (int i=gd.istart; i<gd.iend; ++i)
@@ -1229,8 +1193,6 @@
         //        const int ijk = i + j*jj + k*kk;
         //        w[ijk+kk] = -(rho[k] * ((u[ijk+ii] - u[ijk]) * dxi + (v[ijk+jj] - v[ijk]) * dyi) * gd.dz[k] - rhoh[k] * w[ijk]) / rhoh[k+1];
         //    }
-<<<<<<< HEAD
-=======
 
         const int k = gd.kend;
         for (int j=gd.jstart; j<gd.jend; ++j)
@@ -1239,7 +1201,6 @@
                 const int ijk = i + j*gd.icells + k*gd.ijcells;
                 fields.mp.at("w")->fld[ijk] = w_top;
             }
->>>>>>> 62d8008e
     }
     // END
 
