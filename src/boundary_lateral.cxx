--- conflicted
+++ resolved
@@ -1425,6 +1425,20 @@
                 const int ij = i + j*gd.icells;
                 fields.mp.at("w")->fld[ijk] = w_top[ij];
             }
+
+        //check_div(
+        //    fields.mp.at("u")->fld.data(),
+        //    fields.mp.at("v")->fld.data(),
+        //    fields.mp.at("w")->fld.data(),
+        //    gd.dzi.data(),
+        //    fields.rhoref.data(),
+        //    fields.rhorefh.data(),
+        //    gd.dx, gd.dy,
+        //    gd.istart, gd.iend,
+        //    gd.jstart, gd.jend,
+        //    gd.kstart, gd.kend,
+        //    gd.icells, gd.ijcells,
+        //    master);
     }
     // END
 
@@ -1543,12 +1557,9 @@
 
 
 template <typename TF>
-<<<<<<< HEAD
-void Boundary_lateral<TF>::update_time_dependent(Timeloop<TF>& timeloop, const bool pres_fix)
-=======
 void Boundary_lateral<TF>::update_time_dependent(
-        Timeloop<TF>& timeloop)
->>>>>>> f214ff5f
+        Timeloop<TF>& timeloop,
+        const bool pres_fix)
 {
     if (!sw_inoutflow || !sw_timedep)
         return;
