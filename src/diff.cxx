--- conflicted
+++ resolved
@@ -78,19 +78,11 @@
     else if (swdiff == "smag2")
     {
         // the subgrid model requires a surface model because of the MO matching at first level
-<<<<<<< HEAD
-        //if (swboundary != "surface")
-        //{
-        //    masterin->print_error("swdiff == \"smag2\" requires swboundary == \"surface\"\n");
-        //    return 0;
-        //}
-=======
         if (swboundary != "surface")
         {
             masterin->print_error("swdiff == \"smag2\" requires swboundary == \"surface\"\n");
             throw 1;
         }
->>>>>>> 0fd12e61
         return new Diff_smag_2(modelin, inputin);
     }
     else
