--- conflicted
+++ resolved
@@ -205,17 +205,11 @@
   if(swthermo== "moist")
     thermo = new cthermo_moist(grid, fields, master);
   else if(swthermo == "dry")
-<<<<<<< HEAD
     thermo = new cthermo_dry(grid, fields, master);
+  else if(swthermo == "dry_slope")
+    thermo = new cthermo_dry_slope(grid, fields, mpi);
   else if(swthermo == "0")
     thermo = new cthermo(grid, fields, master);
-=======
-    thermo = new cthermo_dry(grid, fields, mpi);
-  else if(swthermo == "dry_slope")
-    thermo = new cthermo_dry_slope(grid, fields, mpi);
-  else if(swthermo == "off")
-    thermo = new cthermo(grid, fields, mpi);
->>>>>>> 5e6fe34e
   else
   {
     std::printf("ERROR \"%s\" is an illegal value for swthermo\n", swthermo.c_str());
