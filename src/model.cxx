--- conflicted
+++ resolved
@@ -121,45 +121,11 @@
 
     try
     {
-<<<<<<< HEAD
-        grid      = std::make_shared<Grid<TF>>     (master, *input);
-        soil_grid = std::make_shared<Soil_grid<TF>>(master, *grid, *input);
-        fields    = std::make_shared<Fields<TF>>   (master, *grid, *soil_grid, *input);
-        timeloop  = std::make_shared<Timeloop<TF>> (master, *grid, *soil_grid, *fields, *input, sim_mode);
-        fft       = std::make_shared<FFT<TF>>      (master, *grid, *input);
-
-        boundary  = Boundary<TF> ::factory(master, *grid, *soil_grid, *fields, *input);
-
-        advec     = Advec<TF>    ::factory(master, *grid, *fields, *input);
-        diff      = Diff<TF>     ::factory(master, *grid, *fields, *boundary, *input);
-        pres      = Pres<TF>     ::factory(master, *grid, *fields, *fft, *input);
-        thermo    = Thermo<TF>   ::factory(master, *grid, *fields, *input, sim_mode);
-        microphys = Microphys<TF>::factory(master, *grid, *fields, *input);
-        radiation = Radiation<TF>::factory(master, *grid, *fields, *input);
-
-        force     = std::make_shared<Force  <TF>>(master, *grid, *fields, *input);
-        buffer    = std::make_shared<Buffer <TF>>(master, *grid, *fields, *input);
-        decay     = std::make_shared<Decay  <TF>>(master, *grid, *fields, *input);
-        limiter   = std::make_shared<Limiter<TF>>(master, *grid, *fields, *diff, *input);
-        source    = std::make_shared<Source <TF>>(master, *grid, *fields, *input);
-        aerosol   = std::make_shared<Aerosol<TF>>(master, *grid, *fields, *input);
-        background= std::make_shared<Background<TF>>(master, *grid, *fields, *input);
-        lbc       = std::make_shared<Boundary_lateral<TF>>(master, *grid, *fields, *input);
-
-        ib        = std::make_shared<Immersed_boundary<TF>>(master, *grid, *fields, *input);
-
-        stats     = std::make_shared<Stats <TF>>(master, *grid, *soil_grid, *background, *fields, *advec, *diff, *input);
-        column    = std::make_shared<Column<TF>>(master, *grid, *fields, *input);
-        dump      = std::make_shared<Dump  <TF>>(master, *grid, *fields, *input);
-        cross     = std::make_shared<Cross <TF>>(master, *grid, *soil_grid, *fields, *input);
-
-        budget    = Budget<TF>::factory(master, *grid, *fields, *thermo, *diff, *advec, *force, *stats, *input);
-=======
         grid       = std::make_shared<Grid<TF>>     (master, *input);
         soil_grid  = std::make_shared<Soil_grid<TF>>(master, *grid, *input);
         fields     = std::make_shared<Fields<TF>>   (master, *grid, *soil_grid, *input);
         timeloop   = std::make_shared<Timeloop<TF>> (master, *grid, *soil_grid, *fields, *input, sim_mode);
-        fft        = std::make_shared<FFT<TF>>      (master, *grid);
+        fft        = std::make_shared<FFT<TF>>      (master, *grid, *input);
 
         boundary   = Boundary<TF> ::factory(master, *grid, *soil_grid, *fields, *input);
 
@@ -177,6 +143,7 @@
         source     = std::make_shared<Source <TF>>(master, *grid, *fields, *input);
         aerosol    = std::make_shared<Aerosol<TF>>(master, *grid, *fields, *input);
         background = std::make_shared<Background<TF>>(master, *grid, *fields, *input);
+        lbc       = std::make_shared<Boundary_lateral<TF>>(master, *grid, *fields, *input);
 
         ib         = std::make_shared<Immersed_boundary<TF>>(master, *grid, *fields, *input);
 
@@ -186,7 +153,6 @@
         cross      = std::make_shared<Cross <TF>>(master, *grid, *soil_grid, *fields, *input);
 
         budget     = Budget<TF>::factory(master, *grid, *fields, *thermo, *diff, *advec, *force, *stats, *input);
->>>>>>> 2704961d
 
         // Parse the statistics masks
         add_statistics_masks();
@@ -218,6 +184,7 @@
 void Model<TF>::init()
 {
     master.init(*input);
+
     grid->init();
     soil_grid->init();
     fields->init(*input, *dump, *cross, sim_mode);
@@ -381,7 +348,6 @@
         const int nthreads_out=1;
         #endif
     #endif
-
 
     #pragma omp parallel num_threads(nthreads_out)
     {
