--- conflicted
+++ resolved
@@ -87,6 +87,19 @@
   }
 }
 
+__global__ void boundary_setbc(double * __restrict__ a, double aval, 
+                               const unsigned int icells, const unsigned int icellsp, const unsigned int jcells)
+{
+  int i = blockIdx.x*blockDim.x + threadIdx.x;
+  int j = blockIdx.y*blockDim.y + threadIdx.y;
+
+  if(i < icells && j < jcells)
+  {
+    int ij  = i + j*icellsp;
+    a[ij] = aval;
+  }
+} 
+
 __device__ double fd_grad4x(const double a, const double b, const double c, const double d)
 {
   return (-(d-a) + 27.*(c-b));
@@ -154,7 +167,6 @@
   }
 } 
 
-<<<<<<< HEAD
 __global__ void boundary_setgcbotw_4th(double * __restrict__ w,
                                        const int icells, const int icellsp,
                                        const int jcells, const int kstart)
@@ -192,29 +204,10 @@
     w[ijk+kk2] = -w[ijk-kk2];
   }
 }
-=======
-__global__ void boundary_setbc(double * __restrict__ a, double aval, 
-                               const unsigned int icells, const unsigned int icellsp, const unsigned int jcells)
-{
-  int i = blockIdx.x*blockDim.x + threadIdx.x;
-  int j = blockIdx.y*blockDim.y + threadIdx.y;
-
-  if(i < icells && j < jcells)
-  {
-    int ij  = i + j*icellsp;
-    a[ij] = aval;
-  }
-} 
->>>>>>> 519ae778
 
 #ifdef USECUDA
 int cboundary::exec()
 {
-<<<<<<< HEAD
-  fields->forwardGPU();
-
-=======
->>>>>>> 519ae778
   const int blocki = 128;
   const int blockj = 2;
   const int gridi  = grid->icells/blocki + (grid->icells%blocki > 0);
@@ -299,7 +292,6 @@
                                                       grid->icells, grid->icellsp,
                                                       grid->jcells, grid->kend);
 
-<<<<<<< HEAD
     for(fieldmap::const_iterator it=fields->sp.begin(); it!=fields->sp.end(); ++it)
     {
       boundary_setgcbot_4th<<<grid2dGPU, block2dGPU>>>(&it->second->data_g[offs], sbc[it->first]->bcbot,
@@ -314,13 +306,6 @@
                                                        grid->jcells, grid->kend);
     }
   }
-
-  fields->backwardGPU();
-
-  return 0;
-}
-#endif
-=======
   return 0;
 }
 #endif
@@ -331,12 +316,9 @@
   const int blockj = 2;
   const int gridi  = grid->icells/blocki + (grid->icells%blocki > 0);
   const int gridj  = grid->jcells/blockj + (grid->jcells%blockj > 0);
-
   dim3 grid2dGPU (gridi, gridj);
   dim3 block2dGPU(blocki, blockj);
-
   const int offs = grid->memoffset;
-
   if(sw == BC_DIRICHLET)
   {
     boundary_setbc<<<grid2dGPU, block2dGPU>>>(&a[offs], aval-offset,    grid->icells, grid->icellsp, grid->jcells);
@@ -351,7 +333,5 @@
     boundary_setbc<<<grid2dGPU, block2dGPU>>>(&aflux[offs], aval,       grid->icells, grid->icellsp, grid->jcells);
     boundary_setbc<<<grid2dGPU, block2dGPU>>>(&agrad[offs], -aval*visc, grid->icells, grid->icellsp, grid->jcells);
   }
-
   return 0;
-}
->>>>>>> 519ae778
+}