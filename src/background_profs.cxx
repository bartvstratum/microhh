/*
 * MicroHH
 * Copyright (c) 2011-2023 Chiel van Heerwaarden
 * Copyright (c) 2011-2023 Thijs Heus
 * Copyright (c) 2014-2023 Bart van Stratum
 *
 * This file is part of MicroHH
 *
 * MicroHH is free software: you can redistribute it and/or modify
 * it under the terms of the GNU General Public License as published by
 * the Free Software Foundation, either version 3 of the License, or
 * (at your option) any later version.

 * MicroHH is distributed in the hope that it will be useful,
 * but WITHOUT ANY WARRANTY; without even the implied warranty of
 * MERCHANTABILITY or FITNESS FOR A PARTICULAR PURPOSE.  See the
 * GNU General Public License for more details.

 * You should have received a copy of the GNU General Public License
 * along with MicroHH.  If not, see <http://www.gnu.org/licenses/>.
 */

#include <iostream>
#include <algorithm>

#include "background_profs.h"

#include "timeloop.h"
#include "input.h"
#include "grid.h"
#include "netcdf_interface.h"
#include "stats.h"
#include "thermo.h"
#include "fields.h"
#include "timedep.h"
#include "Array.h"
#include "Gas_concs.h"

using Aerosol_concs = Gas_concs;

template<typename TF>
Background<TF>::Background(
        Master& masterin, Grid<TF>& gridin, Fields<TF>& fieldsin, Input& inputin) :
        master(masterin), grid(gridin), fields(fieldsin)
{
    // Read `.ini` settings.
    sw_update_background = inputin.get_item<bool>("radiation", "swupdatecolumn", "", false);

    if (!sw_update_background)
        return;

    sw_aerosol = inputin.get_item<bool>("aerosol", "swaerosol", "", false);
    sw_aerosol_timedep = inputin.get_item<bool>("aerosol", "swtimedep", "", false);
    dt_rad = inputin.get_item<double>("radiation", "dt_rad", "");
    gaslist = inputin.get_list<std::string>("radiation", "timedeplist_gas", "", std::vector<std::string>());

    const std::vector<std::string> possible_gases = {
            "h2o", "co2" ,"o3", "n2o", "co", "ch4", "o2", "n2",
            "ccl4", "cfc11", "cfc12", "cfc22",
            "hfc143a", "hfc125", "hfc23", "hfc32", "hfc134a",
            "cf4", "no2" };

    for (auto& it : gaslist)
    {
        if (std::find(possible_gases.begin(), possible_gases.end(), it) != possible_gases.end())
        {
            tdep_gases.emplace(it, new Timedep<TF>(master, grid, it+"_bg", sw_update_background));
        }
        else
        {
            std::cout << "Unsupported gas \"" + it+"_bg" + "\" in timedeplist_gas" << std::endl;
        }
    }
}

template <typename TF>
Background<TF>::~Background()
{
}

template <typename TF>
void Background<TF>::init(Netcdf_handle& input_nc)
{
<<<<<<< HEAD
    if (!sw_update_background)
        return;

    // Allocate (`.resize`) arrays.
    idt_rad = static_cast<unsigned long>(timeloop.get_ifactor() * dt_rad + 0.5);

    Netcdf_handle& rad_nc = input_nc.get_group("radiation");
    n_era_layers = rad_nc.get_dimension_size("lay");
    n_era_levels = rad_nc.get_dimension_size("lev");
=======
    // Always get dimensions background levels, if radiation group is present.
    if (input_nc.group_exists("radiation"))
    {
        n_lay = -1;
        n_lev = -1;

        Netcdf_handle& rad_nc = input_nc.get_group("radiation");

        if (rad_nc.dimension_exists("lay"))
            n_lay = rad_nc.get_dimension_size("lay");
        if (rad_nc.dimension_exists("lev"))
            n_lev = rad_nc.get_dimension_size("lev");
    }

    if (!sw_update_background)
        return;

    idt_rad = convert_to_itime(dt_rad);
>>>>>>> 2704961d

    //if (!sw_update_background)
    //    return;

    // temperature, pressure and moisture
    t_lay.resize(n_lay);
    t_lev.resize(n_lev);
    p_lay.resize(n_lay);
    p_lev.resize(n_lev);
    h2o.resize(n_lay);

    for (auto& it : gaslist)
        gasprofs[it] = std::vector<TF>(n_lay);

    // aerosols
    aermr01.resize(n_lay);
    aermr02.resize(n_lay);
    aermr03.resize(n_lay);
    aermr04.resize(n_lay);
    aermr05.resize(n_lay);
    aermr06.resize(n_lay);
    aermr07.resize(n_lay);
    aermr08.resize(n_lay);
    aermr09.resize(n_lay);
    aermr10.resize(n_lay);
    aermr11.resize(n_lay);
}

template <typename TF>
void Background<TF>::create(Input& inputin, Netcdf_handle& input_nc, Stats<TF>& stats)
{
    // Read input from NetCDF and prepare statistics output.
    if (!sw_update_background)
        return;

    // create time dependent profiles
    const TF offset = 0;
    std::string timedep_dim_ls = "time_ls";

    // temperature, pressure and moisture
    tdep_t_lay = std::make_unique<Timedep<TF>>(master, grid, "t_lay", sw_update_background);
    tdep_t_lay->create_timedep_prof(input_nc, offset, timedep_dim_ls, n_lay);
    tdep_t_lev = std::make_unique<Timedep<TF>>(master, grid, "t_lev", sw_update_background);
    tdep_t_lev->create_timedep_prof(input_nc, offset, timedep_dim_ls, n_lev);
    tdep_p_lay = std::make_unique<Timedep<TF>>(master, grid, "p_lay", sw_update_background);
    tdep_p_lay->create_timedep_prof(input_nc, offset, timedep_dim_ls, n_lay);
    tdep_p_lev = std::make_unique<Timedep<TF>>(master, grid, "p_lev", sw_update_background);
    tdep_p_lev->create_timedep_prof(input_nc, offset, timedep_dim_ls, n_lev);
    tdep_h2o = std::make_unique<Timedep<TF>>(master, grid, "h2o_bg", sw_update_background);
    tdep_h2o->create_timedep_prof(input_nc, offset, timedep_dim_ls, n_lay);

    // gasses
    for (auto& it : tdep_gases)
        it.second->create_timedep_prof(input_nc, offset, timedep_dim_ls, n_lay);

    //aerosols
    if (sw_aerosol && sw_aerosol_timedep)
    {
        std::string timedep_dim = "time_aerosols";
        tdep_aermr01 = std::make_unique<Timedep<TF>>(master, grid, "aermr01_bg", sw_update_background);
        tdep_aermr01->create_timedep_prof(input_nc, offset, timedep_dim, n_lay);
        tdep_aermr02 = std::make_unique<Timedep<TF>>(master, grid, "aermr02_bg", sw_update_background);
        tdep_aermr02->create_timedep_prof(input_nc, offset, timedep_dim, n_lay);
        tdep_aermr03 = std::make_unique<Timedep<TF>>(master, grid, "aermr03_bg", sw_update_background);
        tdep_aermr03->create_timedep_prof(input_nc, offset, timedep_dim, n_lay);
        tdep_aermr04 = std::make_unique<Timedep<TF>>(master, grid, "aermr04_bg", sw_update_background);
        tdep_aermr04->create_timedep_prof(input_nc, offset, timedep_dim, n_lay);
        tdep_aermr05 = std::make_unique<Timedep<TF>>(master, grid, "aermr05_bg", sw_update_background);
        tdep_aermr05->create_timedep_prof(input_nc, offset, timedep_dim, n_lay);
        tdep_aermr06 = std::make_unique<Timedep<TF>>(master, grid, "aermr06_bg", sw_update_background);
        tdep_aermr06->create_timedep_prof(input_nc, offset, timedep_dim, n_lay);
        tdep_aermr07 = std::make_unique<Timedep<TF>>(master, grid, "aermr07_bg", sw_update_background);
        tdep_aermr07->create_timedep_prof(input_nc, offset, timedep_dim, n_lay);
        tdep_aermr08 = std::make_unique<Timedep<TF>>(master, grid, "aermr08_bg", sw_update_background);
        tdep_aermr08->create_timedep_prof(input_nc, offset, timedep_dim, n_lay);
        tdep_aermr09 = std::make_unique<Timedep<TF>>(master, grid, "aermr09_bg", sw_update_background);
        tdep_aermr09->create_timedep_prof(input_nc, offset, timedep_dim, n_lay);
        tdep_aermr10 = std::make_unique<Timedep<TF>>(master, grid, "aermr10_bg", sw_update_background);
        tdep_aermr10->create_timedep_prof(input_nc, offset, timedep_dim, n_lay);
        tdep_aermr11 = std::make_unique<Timedep<TF>>(master, grid, "aermr11_bg", sw_update_background);
        tdep_aermr11->create_timedep_prof(input_nc, offset, timedep_dim, n_lay);
    }

    // Prepare statistics.
    const std::string group_name = "radiation";
    stats.add_dimension("lay", n_lay);
    stats.add_dimension("lev", n_lev);

    // temperature, pressure and moisture
    stats.add_prof("t_lay_bg", "temperature at model layers of background profile", "K", "lay", group_name);
    stats.add_prof("t_lev_bg", "temperature at model levels of background profile", "K", "lev", group_name);
    stats.add_prof("p_lay_bg", "pressure at model layers of background profile", "Pa", "lay", group_name);
    stats.add_prof("p_lev_bg", "pressure at model levels of background profile", "Pa", "lev", group_name);
    stats.add_prof("h2o_bg", "h2o", "kg Kg-1", "lay", group_name);

    // gasses
    if (std::find(gaslist.begin(), gaslist.end(), "o3") != gaslist.end())
        stats.add_prof("o3_bg", "o3", "kg Kg-1", "lay", group_name);

    // aerosols
    if (sw_aerosol && sw_aerosol_timedep)
    {
        stats.add_prof("aermr01_bg", "Sea salt (0.03 - 0.5 um) mixing ratio", "kg Kg-1", "lay", group_name);
        stats.add_prof("aermr02_bg", "Sea salt (0.5 - 5 um) mixing ratio", "kg Kg-1", "lay", group_name);
        stats.add_prof("aermr03_bg", "Sea salt (5 - 20 um) mixing ratio", "kg Kg-1", "lay", group_name);
        stats.add_prof("aermr04_bg", "Dust (0.03 - 0.55 um) mixing ratio", "kg Kg-1", "lay", group_name);
        stats.add_prof("aermr05_bg", "Dust (0.55 - 0.9 um) mixing ratio", "kg Kg-1", "lay", group_name);
        stats.add_prof("aermr06_bg", "Dust (0.9 - 20 um) mixing ratio", "kg Kg-1", "lay", group_name);
        stats.add_prof("aermr07_bg", "Organic matter (hydrophilic) mixing ratio", "kg Kg-1", "lay", group_name);
        stats.add_prof("aermr08_bg", "Organic matter (hydrophobic) mixing ratio", "kg Kg-1", "lay", group_name);
        stats.add_prof("aermr09_bg", "Black carbon (hydrophilic) mixing ratio", "kg Kg-1", "lay", group_name);
        stats.add_prof("aermr10_bg", "Black carbon (hydrophobic) mixing ratio", "kg Kg-1", "lay", group_name);
        stats.add_prof("aermr11_bg", "Sulfates mixing ratio", "kg Kg-1", "lay", group_name);
    }
}

template <typename TF>
void Background<TF>::update_time_dependent(Timeloop<TF>& timeloop)
{
    if (!sw_update_background)
        return;

    const bool do_radiation = ((timeloop.get_itime() % idt_rad == 0) && !timeloop.in_substep()) ;

    if (do_radiation)
    {
        // temperature, pressure and moisture
        tdep_t_lay   ->update_time_dependent_prof(t_lay, timeloop, n_lay);
        tdep_t_lev   ->update_time_dependent_prof(t_lev, timeloop, n_lev);
        tdep_p_lay   ->update_time_dependent_prof(p_lay, timeloop, n_lay);
        tdep_p_lev   ->update_time_dependent_prof(p_lev, timeloop, n_lev);
        tdep_h2o     ->update_time_dependent_prof(h2o, timeloop, n_lay);

        // gasses
        for (auto& it : tdep_gases)
            it.second->update_time_dependent_prof(gasprofs.at(it.first), timeloop, n_lay);

        // aerosols
        if (sw_aerosol && sw_aerosol_timedep)
        {
            tdep_aermr01 ->update_time_dependent_prof(aermr01, timeloop, n_lay);
            tdep_aermr02 ->update_time_dependent_prof(aermr02, timeloop, n_lay);
            tdep_aermr03 ->update_time_dependent_prof(aermr03, timeloop, n_lay);
            tdep_aermr04 ->update_time_dependent_prof(aermr04, timeloop, n_lay);
            tdep_aermr05 ->update_time_dependent_prof(aermr05, timeloop, n_lay);
            tdep_aermr06 ->update_time_dependent_prof(aermr06, timeloop, n_lay);
            tdep_aermr07 ->update_time_dependent_prof(aermr07, timeloop, n_lay);
            tdep_aermr08 ->update_time_dependent_prof(aermr08, timeloop, n_lay);
            tdep_aermr09 ->update_time_dependent_prof(aermr09, timeloop, n_lay);
            tdep_aermr10 ->update_time_dependent_prof(aermr10, timeloop, n_lay);
            tdep_aermr11 ->update_time_dependent_prof(aermr11, timeloop, n_lay);
        }
    }
}


template<typename TF>
void Background<TF>::exec_stats(Stats<TF>& stats)
{
    if (!sw_update_background)
        return;

    auto& gd = grid.get_grid_data();

    // temperature, pressure and moisture
    stats.set_prof_background("t_lay_bg", t_lay);
    stats.set_prof_background("t_lev_bg", t_lev);
    stats.set_prof_background("p_lay_bg", p_lay);
    stats.set_prof_background("p_lev_bg", p_lev);
    stats.set_prof_background("h2o_bg", h2o);

    // gasses
    if (std::find(gaslist.begin(), gaslist.end(), "o3") != gaslist.end())
        stats.set_prof_background("o3_bg", gasprofs.at("o3"));

    //aerosols
    if (sw_aerosol && sw_aerosol_timedep)
    {
        stats.set_prof_background("aermr01_bg", aermr01);
        stats.set_prof_background("aermr02_bg", aermr02);
        stats.set_prof_background("aermr03_bg", aermr03);
        stats.set_prof_background("aermr04_bg", aermr04);
        stats.set_prof_background("aermr05_bg", aermr05);
        stats.set_prof_background("aermr06_bg", aermr06);
        stats.set_prof_background("aermr07_bg", aermr07);
        stats.set_prof_background("aermr08_bg", aermr08);
        stats.set_prof_background("aermr09_bg", aermr09);
        stats.set_prof_background("aermr10_bg", aermr10);
        stats.set_prof_background("aermr11_bg", aermr11);
    }
}

template<typename TF>
void Background<TF>::get_tpm(Array<Float,2>& t_lay_col, Array<Float,2>& t_lev_col,
                            Array<Float,2>& p_lay_col, Array<Float,2>& p_lev_col,
                             Gas_concs& gas_concs_col)
{
    for (int k=0; k<n_lay; ++k)
    {
        t_lay_col({1, k+1}) = t_lay[k];
        p_lay_col({1, k+1}) = p_lay[k];
    }
    for (int k=0; k<n_lev; ++k)
    {
        t_lev_col({1, k+1}) = t_lev[k];
        p_lev_col({1, k+1}) = p_lev[k];
    }

    Array<Float,2> h2o_bg_a({1, n_lay});
    for (int k=0; k<n_lay; ++k)
    {
        h2o_bg_a({1, k+1}) = h2o[k];
    }
    gas_concs_col.set_vmr("h2o", h2o_bg_a);
}

template<typename TF>
void Background<TF>::get_gasses(Gas_concs& gas_concs_col)
{
    for (auto& it : tdep_gases)
    {
        Array<Float,2> tmp_array({1, n_lay});
        for (int k=0; k<n_lay; ++k)
        {
            tmp_array({1, k+1}) = gasprofs.at(it.first)[k];
        }
        gas_concs_col.set_vmr(it.first, tmp_array);
    }

}

template<typename TF>
void Background<TF>::get_aerosols(Aerosol_concs& aerosol_concs_col)
{
    Array<Float,2> aermr01_bg_a({1, n_lay});
    Array<Float,2> aermr02_bg_a({1, n_lay});
    Array<Float,2> aermr03_bg_a({1, n_lay});
    Array<Float,2> aermr04_bg_a({1, n_lay});
    Array<Float,2> aermr05_bg_a({1, n_lay});
    Array<Float,2> aermr06_bg_a({1, n_lay});
    Array<Float,2> aermr07_bg_a({1, n_lay});
    Array<Float,2> aermr08_bg_a({1, n_lay});
    Array<Float,2> aermr09_bg_a({1, n_lay});
    Array<Float,2> aermr10_bg_a({1, n_lay});
    Array<Float,2> aermr11_bg_a({1, n_lay});

    for (int k=0; k<n_lay; ++k)
    {
        aermr01_bg_a({1, k+1}) = aermr01[k];
        aermr02_bg_a({1, k+1}) = aermr02[k];
        aermr03_bg_a({1, k+1}) = aermr03[k];
        aermr04_bg_a({1, k+1}) = aermr04[k];
        aermr05_bg_a({1, k+1}) = aermr05[k];
        aermr06_bg_a({1, k+1}) = aermr06[k];
        aermr07_bg_a({1, k+1}) = aermr07[k];
        aermr08_bg_a({1, k+1}) = aermr08[k];
        aermr09_bg_a({1, k+1}) = aermr09[k];
        aermr10_bg_a({1, k+1}) = aermr10[k];
        aermr11_bg_a({1, k+1}) = aermr11[k];
    }

    aerosol_concs_col.set_vmr("aermr01", aermr01_bg_a);
    aerosol_concs_col.set_vmr("aermr02", aermr02_bg_a);
    aerosol_concs_col.set_vmr("aermr03", aermr03_bg_a);
    aerosol_concs_col.set_vmr("aermr04", aermr04_bg_a);
    aerosol_concs_col.set_vmr("aermr05", aermr05_bg_a);
    aerosol_concs_col.set_vmr("aermr06", aermr06_bg_a);
    aerosol_concs_col.set_vmr("aermr07", aermr07_bg_a);
    aerosol_concs_col.set_vmr("aermr08", aermr08_bg_a);
    aerosol_concs_col.set_vmr("aermr09", aermr09_bg_a);
    aerosol_concs_col.set_vmr("aermr10", aermr10_bg_a);
    aerosol_concs_col.set_vmr("aermr11", aermr11_bg_a);
}


#ifdef FLOAT_SINGLE
template class Background<float>;
#else
template class Background<double>;
#endif<|MERGE_RESOLUTION|>--- conflicted
+++ resolved
@@ -81,17 +81,6 @@
 template <typename TF>
 void Background<TF>::init(Netcdf_handle& input_nc)
 {
-<<<<<<< HEAD
-    if (!sw_update_background)
-        return;
-
-    // Allocate (`.resize`) arrays.
-    idt_rad = static_cast<unsigned long>(timeloop.get_ifactor() * dt_rad + 0.5);
-
-    Netcdf_handle& rad_nc = input_nc.get_group("radiation");
-    n_era_layers = rad_nc.get_dimension_size("lay");
-    n_era_levels = rad_nc.get_dimension_size("lev");
-=======
     // Always get dimensions background levels, if radiation group is present.
     if (input_nc.group_exists("radiation"))
     {
@@ -110,10 +99,8 @@
         return;
 
     idt_rad = convert_to_itime(dt_rad);
->>>>>>> 2704961d
-
-    //if (!sw_update_background)
-    //    return;
+
+    Netcdf_handle& rad_nc = input_nc.get_group("radiation");
 
     // temperature, pressure and moisture
     t_lay.resize(n_lay);
