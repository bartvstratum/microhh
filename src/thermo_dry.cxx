--- conflicted
+++ resolved
@@ -65,15 +65,10 @@
 
 int cthermo_dry::create()
 {
-<<<<<<< HEAD
+  int nerror = 0;
+
   // add variables to the statistics
   if(stats->getsw() == "1")
-=======
-  int nerror=0;
-
-  stats->addprof("b", "Buoyancy", "m s-2", "z");
-  for(int n=2; n<5; ++n)
->>>>>>> 9bb166a6
   {
     stats->addprof("b", "Buoyancy", "m s-2", "z");
     for(int n=2; n<5; ++n)
@@ -84,7 +79,7 @@
       stats->addprof("b"+sn, "Moment " +sn+" of the buoyancy", "(m s-2)"+sn,"z");
     }
 
-    stats->addprof("bgrad", "Gradient of the buoyancy", "m s-3", "zh");
+    stats->addprof("bgrad", "Gradient of the buoyancy", "s-2", "zh");
     stats->addprof("bw"   , "Turbulent flux of the buoyancy", "m2 s-3", "zh");
     stats->addprof("bdiff", "Diffusive flux of the buoyancy", "m2 s-3", "zh");
     stats->addprof("bflux", "Total flux of the buoyancy", "m2 s-3", "zh");
