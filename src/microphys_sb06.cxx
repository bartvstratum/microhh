--- conflicted
+++ resolved
@@ -1619,6 +1619,8 @@
 
             check("vapor_dep_relaxation", k);
 
+            //IF (ischeck) CALL check(ik_slice,'vapor_dep_relaxation',cloud,rain,ice,snow,graupel,hail)
+
             // Ice-ice collisions -> forms snow.
             Sb_cold::ice_selfcollection(
                     hydro_types.at("qi").conversion_tend,
@@ -1652,11 +1654,7 @@
                     gd.jstart, gd.jend,
                     gd.icells);
 
-<<<<<<< HEAD
             check("snow_selfcollection", k);
-=======
-            //CALL snow_selfcollection(ik_slice,dt,atmo,snow,snow_coeffs)
->>>>>>> b3292948
 
             // Collection of ice by snow.
             Sb_cold::particle_particle_collection(
@@ -1677,6 +1675,8 @@
                     gd.icells);
 
             check("particle_particle_collection snow-ice", k);
+
+            //IF (ischeck) CALL check(ik_slice, 'ice and snow collection',cloud,rain,ice,snow,graupel,hail)
 
             //CALL graupel_selfcollection(ik_slice, dt, atmo, graupel, graupel_coeffs)
 
