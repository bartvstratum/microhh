/*
 * MicroHH
 * Copyright (c) 2011-2023 Chiel van Heerwaarden
 * Copyright (c) 2011-2023 Thijs Heus
 * Copyright (c) 2014-2023 Bart van Stratum
 *
 * This file is part of MicroHH
 *
 * MicroHH is free software: you can redistribute it and/or modify
 * it under the terms of the GNU General Public License as published by
 * the Free Software Foundation, either version 3 of the License, or
 * (at your option) any later version.

 * MicroHH is distributed in the hope that it will be useful,
 * but WITHOUT ANY WARRANTY; without even the implied warranty of
 * MERCHANTABILITY or FITNESS FOR A PARTICULAR PURPOSE.  See the
 * GNU General Public License for more details.

 * You should have received a copy of the GNU General Public License
 * along with MicroHH.  If not, see <http://www.gnu.org/licenses/>.
 */

#include <cstdio>
#include <algorithm>
#include <cmath>
// #include <math.h>
#include <iostream>
#include "master.h"
#include "grid.h"
#include "fields.h"
#include "field3d_operators.h"
#include "timedep.h"
#include "force.h"
#include "constants.h"
#include "defines.h"
#include "finite_difference.h"
#include "timeloop.h"
#include "boundary.h"
#include "netcdf_interface.h"
#include "stats.h"
#include "thermo.h"

using namespace Finite_difference::O2;

namespace
{
    template<typename TF>
    void add_pressure_force(
            TF* restrict ut, const TF fbody,
            const int istart, const int iend, const int jstart, const int jend, const int kstart, const int kend,
            const int jj, const int kk)
    {
        for (int k=kstart; k<kend; ++k)
            for (int j=jstart; j<jend; ++j)
                #pragma ivdep
                for (int i=istart; i<iend; ++i)
                {
                    const int ijk = i + j*jj + k*kk;
                    ut[ijk] += fbody;
                }
    }


    template<typename TF>
    void enforce_fixed_flux(
            TF* restrict ut,
            const TF u_flux, const TF u_mean, const TF ut_mean, const TF u_grid,
            const TF dt,
            const int istart, const int iend, const int jstart, const int jend, const int kstart, const int kend,
            const int jj, const int kk)
    {
        const TF fbody = (u_flux - u_mean - u_grid) / dt - ut_mean;

        add_pressure_force(ut, fbody, istart, iend, jstart, jend, kstart, kend, jj, kk);
    }


    template<typename TF>
    void calc_coriolis_2nd(
            TF* const restrict ut, TF* const restrict vt,
            const TF* const restrict u , const TF* const restrict v ,
            const TF* const restrict ug, const TF* const restrict vg, TF const fc,
            const TF ugrid, const TF vgrid,
            const int istart, const int iend, const int jstart, const int jend, const int kstart, const int kend,
            const int icells, const int ijcells)
    {
        const int ii = 1;
        const int jj = icells;
        const int kk = ijcells;

        for (int k=kstart; k<kend; ++k)
            for (int j=jstart; j<jend; ++j)
                #pragma ivdep
                for (int i=istart; i<iend; ++i)
                {
                    const int ijk = i + j*jj + k*kk;
                    ut[ijk] += fc * (TF(0.25)*(v[ijk-ii] + v[ijk] + v[ijk-ii+jj] + v[ijk+jj]) + vgrid - vg[k]);
                }

        for (int k=kstart; k<kend; ++k)
            for (int j=jstart; j<jend; ++j)
                #pragma ivdep
                for (int i=istart; i<iend; ++i)
                {
                    const int ijk = i + j*jj + k*kk;
                    vt[ijk] -= fc * (TF(0.25)*(u[ijk-jj] + u[ijk] + u[ijk+ii-jj] + u[ijk+ii]) + ugrid - ug[k]);
                }
    }

    template<typename TF>
    void calc_coriolis_4th(
            TF* const restrict ut, TF* const restrict vt,
            const TF* const restrict u , const TF* const restrict v ,
            const TF* const restrict ug, const TF* const restrict vg, TF const fc,
            const TF ugrid, const TF vgrid,
            const int istart, const int iend, const int jstart, const int jend, const int kstart, const int kend,
            const int icells, const int ijcells)
    {
        using namespace Finite_difference::O4;

        const int ii1 = 1;
        const int ii2 = 2;
        const int jj1 = 1*icells;
        const int jj2 = 2*icells;
        const int kk1 = 1*ijcells;

        for (int k=kstart; k<kend; ++k)
            for (int j=jstart; j<jend; ++j)
                #pragma ivdep
                for (int i=istart; i<iend; ++i)
                {
                    const int ijk = i + j*jj1 + k*kk1;
                    ut[ijk] += fc * ( ( ci0<TF>*(ci0<TF>*v[ijk-ii2-jj1] + ci1<TF>*v[ijk-ii1-jj1] + ci2<TF>*v[ijk-jj1] + ci3<TF>*v[ijk+ii1-jj1])
                                      + ci1<TF>*(ci0<TF>*v[ijk-ii2    ] + ci1<TF>*v[ijk-ii1    ] + ci2<TF>*v[ijk    ] + ci3<TF>*v[ijk+ii1    ])
                                      + ci2<TF>*(ci0<TF>*v[ijk-ii2+jj1] + ci1<TF>*v[ijk-ii1+jj1] + ci2<TF>*v[ijk+jj1] + ci3<TF>*v[ijk+ii1+jj1])
                                      + ci3<TF>*(ci0<TF>*v[ijk-ii2+jj2] + ci1<TF>*v[ijk-ii1+jj2] + ci2<TF>*v[ijk+jj2] + ci3<TF>*v[ijk+ii1+jj2]) )
                                    + vgrid - vg[k] );
                }

        for (int k=kstart; k<kend; ++k)
            for (int j=jstart; j<jend; ++j)
                #pragma ivdep
                for (int i=istart; i<iend; ++i)
                {
                    const int ijk = i + j*jj1 + k*kk1;
                    vt[ijk] -= fc * ( ( ci0<TF>*(ci0<TF>*u[ijk-ii1-jj2] + ci1<TF>*u[ijk-jj2] + ci2<TF>*u[ijk+ii1-jj2] + ci3<TF>*u[ijk+ii2-jj2])
                                      + ci1<TF>*(ci0<TF>*u[ijk-ii1-jj1] + ci1<TF>*u[ijk-jj1] + ci2<TF>*u[ijk+ii1-jj1] + ci3<TF>*u[ijk+ii2-jj1])
                                      + ci2<TF>*(ci0<TF>*u[ijk-ii1    ] + ci1<TF>*u[ijk    ] + ci2<TF>*u[ijk+ii1    ] + ci3<TF>*u[ijk+ii2    ])
                                      + ci3<TF>*(ci0<TF>*u[ijk-ii1+jj1] + ci1<TF>*u[ijk+jj1] + ci2<TF>*u[ijk+ii1+jj1] + ci3<TF>*u[ijk+ii2+jj1]) )
                                    + ugrid - ug[k]);
                }
    }

    template<typename TF>
    void calc_coriolis_ls(
            TF* const restrict ut, TF* const restrict vt,
            const TF* const restrict u, const TF* const restrict v,
            const TF* const restrict ug, const TF* const restrict vg, const TF* const restrict fc_2d,
            const TF* const rhoref,
            const TF ugrid, const TF vgrid,
            const TF dxi, const TF dyi,
            const int istart, const int iend, const int jstart, const int jend, const int kstart, const int kend,
            const int icells, const int ijcells)
    {
        const int ii = 1;
        const int jj = icells;
        const int kk = ijcells;

        for (int k=kstart; k<kend; ++k)
        {
            const TF rhorefi = TF(1.) / rhoref[k];

            for (int j=jstart; j<jend; ++j)
                #pragma ivdep
                for (int i=istart; i<iend; ++i)
                {
                    const int ij = i + j*jj;
                    const int ijk = i + j*jj + k*kk;
                    const TF fc = TF(0.5)*(fc_2d[ij-ii] + fc_2d[ij]);
                    ut[ijk] += fc * (TF(0.25)*(v[ijk-ii] + v[ijk] + v[ijk-ii+jj] + v[ijk+jj]) + vgrid - vg[ijk]);
                }
        }

        for (int k=kstart; k<kend; ++k)
        {
            const TF rhorefi = TF(1.) / rhoref[k];

            for (int j=jstart; j<jend; ++j)
                #pragma ivdep
                for (int i=istart; i<iend; ++i)
                {
                    const int ij = i + j*jj;
                    const int ijk = i + j*jj + k*kk;
                    const TF fc = TF(0.5)*(fc_2d[ij-jj] + fc_2d[ij]);
                    vt[ijk] += - fc * (TF(0.25)*(u[ijk-jj] + u[ijk] + u[ijk+ii-jj] + u[ijk+ii]) + ugrid - ug[ijk]);
                }
        }
    }

    template<typename TF>
    void calc_large_scale_source(
            TF* const restrict st, const TF* const restrict sls,
            const int istart, const int iend, const int jstart, const int jend, const int kstart, const int kend,
            const int icells, const int ijcells)
    {
        const int jj = icells;
        const int kk = ijcells;

        for (int k=kstart; k<kend; ++k)
            for (int j=jstart; j<jend; ++j)
                for (int i=istart; i<iend; ++i)
                {
                    const int ijk = i + j*jj + k*kk;
                    st[ijk] += sls[k];
                }
    }

    template<typename TF>
    void calc_nudging_tendency(
            TF* const restrict fldtend, const TF* const restrict fldmean,
            const TF* const restrict ref, const TF* const restrict factor,
            const int istart, const int iend, const int jstart, const int jend, const int kstart, const int kend,
            const int icells, const int ijcells)
    {
        const int jj = icells;
        const int kk = ijcells;

        for (int k=kstart; k<kend; ++k)
        {
            const TF tend = -factor[k] * (fldmean[k] - ref[k]);
            for (int j=jstart; j<jend; ++j)
                for (int i=istart; i<iend; ++i)
                {
                    const int ijk = i + j*jj + k*kk;
                    fldtend[ijk] += tend;
                }
        }
    }

    template<typename TF>
    void rescale_nudgeprof(TF* const restrict fldmean, const int kinv, const int kstart, const int kend)
    {
        for (int k=kstart+1; k<kinv; ++k)
            fldmean[k] = fldmean[kstart];

        for (int k=kinv+1; k<kend-2; ++k)
            fldmean[k] = fldmean[kend-1];
    }

    template<typename TF>
    void advec_wls_2nd_mean(
            TF* const restrict st, const TF* const restrict s,
            const TF* const restrict wls, const TF* const dzhi,
            const int istart, const int iend, const int jstart, const int jend, const int kstart, const int kend,
            const int icells, const int ijcells)
    {
        const int jj = icells;
        const int kk = ijcells;

        // use an upwind differentiation
        for (int k=kstart; k<kend; ++k)
        {
            if (wls[k] > 0.)
            {
                for (int j=jstart; j<jend; ++j)
                    for (int i=istart; i<iend; ++i)
                    {
                        const int ijk = i + j*jj + k*kk;
                        st[ijk] -=  wls[k] * (s[k]-s[k-1])*dzhi[k];
                    }
            }
            else
            {
                for (int j=jstart; j<jend; ++j)
                    for (int i=istart; i<iend; ++i)
                    {
                        const int ijk = i + j*jj + k*kk;
                        st[ijk] -=  wls[k] * (s[k+1]-s[k])*dzhi[k+1];
                    }
            }
        }
    }

    template<typename TF>
    void advec_wls_2nd_local(
            TF* const restrict st, const TF* const restrict s,
            const TF* const restrict wls, const TF* const dzhi,
            const int istart, const int iend, const int jstart, const int jend, const int kstart, const int kend,
            const int icells, const int ijcells)
    {
        const int jj = icells;
        const int kk = ijcells;

        // use an upwind differentiation
        for (int k=kstart; k<kend; ++k)
        {
            if (wls[k] > 0.)
            {
                for (int j=jstart; j<jend; ++j)
                    for (int i=istart; i<iend; ++i)
                    {
                        const int ijk = i + j*jj + k*kk;
                        st[ijk] -=  wls[k] * (s[ijk]-s[ijk-kk])*dzhi[k];
                    }
            }
            else
            {
                for (int j=jstart; j<jend; ++j)
                    for (int i=istart; i<iend; ++i)
                    {
                        const int ijk = i + j*jj + k*kk;
                        st[ijk] -=  wls[k] * (s[ijk+kk]-s[ijk])*dzhi[k+1];
                    }
            }
        }
    }

    template<typename TF>
    void advec_wls_2nd_local_w(
            TF* const restrict st,
            const TF* const restrict s,
            const TF* const restrict wls,
            const TF* const dzi,
            const int istart, const int iend,
            const int jstart, const int jend,
            const int kstart, const int kend,
            const int icells, const int ijcells)
    {
        const int jj = icells;
        const int kk = ijcells;

        for (int k=kstart+1; k<kend; ++k)
        {
            if ( interp2( wls[k-1], wls[k] ) > 0.)
            {
                for (int j=jstart; j<jend; ++j)
                    for (int i=istart; i<iend; ++i)
                    {
                        const int ijk = i + j*jj + k*kk;
                        st[ijk] -=  interp2( wls[k-1], wls[k] ) * (s[ijk]-s[ijk-kk])*dzi[k-1];
                    }
            }
            else
            {
                for (int j=jstart; j<jend; ++j)
                    for (int i=istart; i<iend; ++i)
                    {
                        const int ijk = i + j*jj + k*kk;
                        st[ijk] -=  interp2( wls[k-1], wls[k] ) * (s[ijk+kk]-s[ijk])*dzi[k];
                    }
            }
        }
    }

    template<typename TF>
    void add_offset(TF* const restrict prof, const TF offset, const int kstart, const int kend)
    {
        for (int k=kstart; k<kend; ++k)
            prof[k] += offset;
    }
}

template<typename TF>
Force<TF>::Force(Master& masterin, Grid<TF>& gridin, Fields<TF>& fieldsin, Input& inputin) :
    master(masterin), grid(gridin), fields(fieldsin), field3d_operators(masterin, gridin, fieldsin), boundary_cyclic(masterin, gridin)
{
    std::string swlspres_in = inputin.get_item<std::string>("force", "swlspres", "", "0");
    std::string swwls_in    = inputin.get_item<std::string>("force", "swwls"   , "", "0");
    std::string swnudge_in  = inputin.get_item<std::string>("force", "swnudge" , "", "0");
    std::string swls_in     = inputin.get_item<std::string>("force", "swls"    , "", "0");

    if (swwls_in == "mean" || swwls_in == "local")
        swwls_mom = inputin.get_item<bool>("force", "swwls_mom", "", false);

    // Set the internal switches and read other required input
    // Large-scale pressure forcing.
    if (swlspres_in == "0")
    {
        swlspres = Large_scale_pressure_type::Disabled;
    }
    else if (swlspres_in == "uflux")
    {
        swlspres = Large_scale_pressure_type::Fixed_flux;
        uflux = inputin.get_item<TF>("force", "uflux", "");
    }
    else if (swlspres_in == "dpdx")
    {
        swlspres = Large_scale_pressure_type::Pressure_gradient;
        dpdx = inputin.get_item<TF>("force", "dpdx", "");
    }
    else if (swlspres_in == "geo")
    {
        swlspres = Large_scale_pressure_type::Geo_wind;
<<<<<<< HEAD
        fc = inputin.get_item<TF>("force", "fc", "");
        swtimedep_geo = inputin.get_item<TF>("force", "swtimedep_geo", "", false);

        tdep_geo.emplace("u_geo", new Timedep<TF>(master, grid, "u_geo", swtimedep_geo));
        tdep_geo.emplace("v_geo", new Timedep<TF>(master, grid, "v_geo", swtimedep_geo));
    }
    else if (swlspres_in == "geo3d")
    {
        swlspres = Large_scale_pressure_type::Geo_wind_3d;

        fc = inputin.get_item<TF>("force", "fc", ""); // CvH I still load the mean fc, maybe this is asking for trouble?
        swtimedep_geo = inputin.get_item<TF>("force", "swtimedep_geo", "", false);

        if (swtimedep_geo)
            ugeo_loadtime = inputin.get_item<int>("force", "ugeo_loadtime", "");
=======
        fc = inputin.get_item<TF>("force", "fc", "", -1.);
        // Test whether latitude is available in the input file.
        if (fc < 0.)
            inputin.get_item<TF>("grid", "lat", "");

        swtimedep_geo = inputin.get_item<bool>("force", "swtimedep_geo", "", false);

        tdep_geo.emplace("u_geo", new Timedep<TF>(master, grid, "u_geo", swtimedep_geo));
        tdep_geo.emplace("v_geo", new Timedep<TF>(master, grid, "v_geo", swtimedep_geo));
>>>>>>> d898a439
    }
    else
    {
        throw std::runtime_error("Invalid option for \"swlspres\"");
    }

    // Large-scale tendencies due to advection and other processes.
    if (swls_in == "0")
        swls = Large_scale_tendency_type::Disabled;
    else if (swls_in == "1")
    {
        swls = Large_scale_tendency_type::Enabled;
        lslist = inputin.get_list<std::string>("force", "lslist", "", std::vector<std::string>());
        swtimedep_ls = inputin.get_item<bool>("force", "swtimedep_ls", "", false);

        if (swtimedep_ls)
        {
            std::vector<std::string> tdepvars = inputin.get_list<std::string>("force", "timedeplist_ls", "", std::vector<std::string>());
            for (auto& it : tdepvars)
                tdep_ls.emplace(it, new Timedep<TF>(master, grid, it+"_ls", true));
        }
    }
    else
    {
        throw std::runtime_error("Invalid option for \"swls\"");
    }

    // Large-scale subsidence.
    if (swwls_in == "0")
        swwls = Large_scale_subsidence_type::Disabled;
    else if (swwls_in == "mean")
    {
        swwls = Large_scale_subsidence_type::Mean_field;
        fields.set_calc_mean_profs(true);
    }
    else if (swwls_in == "local")
    {
        swwls = Large_scale_subsidence_type::Local_field;
        fields.set_calc_mean_profs(true);
    }
    else
    {
        throw std::runtime_error("Invalid option for \"swwls\"");
    }

    swtimedep_wls = inputin.get_item<bool>("force", "swtimedep_wls", "", false);
    tdep_wls = std::make_unique<Timedep<TF>>(master, grid, "w_ls", swtimedep_wls);

    // Nudging.
    if (swnudge_in == "0")
        swnudge = Nudging_type::Disabled;
    else if (swnudge_in == "1")
    {
        swnudge = Nudging_type::Enabled;
        nudgelist       = inputin.get_list<std::string>("force", "nudgelist", "", std::vector<std::string>());
        scalednudgelist = inputin.get_list<std::string>("force", "scalednudgelist", "", std::vector<std::string>());
        swtimedep_nudge = inputin.get_item<bool>("force", "swtimedep_nudge", "", false);

        if (swtimedep_nudge)
        {
            std::vector<std::string> tdepvars = inputin.get_list<std::string>("force", "timedeplist_nudge", "", std::vector<std::string>());
            for(auto& it : tdepvars)
                tdep_nudge.emplace(it, new Timedep<TF>(master, grid, it+"_nudge", true));
        }
        fields.set_calc_mean_profs(true);
    }
    else
    {
        throw std::runtime_error("Invalid option for \"swnduge\"");
    }
}

template <typename TF>
Force<TF>::~Force()
{
}

template <typename TF>
void Force<TF>::init()
{
    auto& gd = grid.get_grid_data();

    if (swlspres == Large_scale_pressure_type::Geo_wind)
    {
        ug.resize(gd.kcells);
        vg.resize(gd.kcells);
    }
    else if (swlspres == Large_scale_pressure_type::Geo_wind_3d)
    {
        ug.resize(gd.ncells);
        vg.resize(gd.ncells);
        fc_2d.resize(gd.ijcells);
    }

    if (swls == Large_scale_tendency_type::Enabled)
    {
        for (auto& it : lslist)
            lsprofs[it] = std::vector<TF>(gd.kcells);
    }
    if (swwls == Large_scale_subsidence_type::Mean_field || swwls == Large_scale_subsidence_type::Local_field)
        wls.resize(gd.kcells);

    if (swnudge == Nudging_type::Enabled)
    {
        nudge_factor.resize(gd.kcells);
        for (auto& it : nudgelist)
            nudgeprofs[it] = std::vector<TF>(gd.kcells);

    }

    boundary_cyclic.init();
}

template <typename TF>
void Force<TF>::create(Input& inputin, Netcdf_handle& input_nc, Stats<TF>& stats, Timeloop<TF>& timeloop)
{
    auto& gd = grid.get_grid_data();
    Netcdf_group& group_nc = input_nc.get_group("init");

    std::string timedep_dim = "time_ls";

    if (swlspres == Large_scale_pressure_type::Fixed_flux)
    {
        stats.add_tendency(*fields.mt.at("u"), "z", tend_name_pres, tend_longname_pres);
    }
    else if (swlspres == Large_scale_pressure_type::Geo_wind)
    {
        const TF offset = 0;
        if (!swtimedep_geo)
        {
            group_nc.get_variable(ug, "u_geo", {0}, {gd.ktot});
            std::rotate(ug.rbegin(), ug.rbegin() + gd.kstart, ug.rend());
        }
        else
            tdep_geo["u_geo"]->create_timedep_prof(input_nc, offset, timedep_dim);

        if (!swtimedep_geo)
        {
            group_nc.get_variable(vg, "v_geo", {0}, {gd.ktot});
            std::rotate(vg.rbegin(), vg.rbegin() + gd.kstart, vg.rend());
        }
        else
            tdep_geo["v_geo"]->create_timedep_prof(input_nc, offset, timedep_dim);

        stats.add_tendency(*fields.mt.at("u"), "z", tend_name_cor, tend_longname_cor);
        stats.add_tendency(*fields.mt.at("v"), "z", tend_name_cor, tend_longname_cor);
    }
    else if (swlspres == Large_scale_pressure_type::Geo_wind_3d)
    {
        constexpr TF no_offset = TF(0);

        constexpr int n = 0;
        auto tmp1 = fields.get_tmp();
        auto tmp2 = fields.get_tmp();

        // CvH: for now assume full 3D size.
        Field3d_io field3d_io(master, grid);
        int nerror = 0;

        // Load the coriolis parameter.
        char filename[256];
        std::sprintf(filename, "fc.%07d", n);
        master.print_message("Loading \"%s\" ... ", filename);
        if (field3d_io.load_xy_slice(fc_2d.data(), tmp1->fld.data(), filename))
            master.print_message("FAILED\n");
        else
            master.print_message("OK\n");

        // I do here a cyclic BC, but that is (slightly) incorrect at the edges, but those tendencies we do not need with open BCs.
        boundary_cyclic.exec_2d(fc_2d.data());

        // Read the geowind 3d files.
        auto read_3d_binary = [&](const std::string& name, TF* fld, int iotime)
        {
            char filename[256];
            std::sprintf(filename, "%s.%07d", name.c_str(), iotime);
            master.print_message("Loading \"%s\" ... ", filename);

            // Load the ug geowind.
            if (field3d_io.load_field3d(
                        fld,
                        tmp1->fld.data(), tmp2->fld.data(),
                        filename, no_offset,
                        gd.kstart, gd.kend))
            {
                master.print_message("FAILED\n");
                ++nerror;
            }
            else
                master.print_message("OK\n");
        };

        if (swtimedep_geo)
        {
            // Find previous and next times.
            const double time = timeloop.get_time();
            const double ifactor = timeloop.get_ifactor();
            unsigned long iiotimeprec = timeloop.get_iiotimeprec();

            // Read first two input times
            itime_ugeo_prev = ifactor * int(time/ugeo_loadtime) * ugeo_loadtime;
            itime_ugeo_next = itime_ugeo_prev + ugeo_loadtime*ifactor;

            // IO time accounting for iotimeprec
            const unsigned long iotime_prev = int(itime_ugeo_prev / iiotimeprec);
            const unsigned long iotime_next = int(itime_ugeo_next / iiotimeprec);

            ug_next.resize(gd.ncells);
            vg_next.resize(gd.ncells);

            // Read the first two w_top fields.
            read_3d_binary("ug", ug.data(), iotime_prev);
            read_3d_binary("vg", vg.data(), iotime_prev);
            read_3d_binary("ug", ug_next.data(), iotime_next);
            read_3d_binary("vg", vg_next.data(), iotime_next);
        }
        else
        {
            read_3d_binary("ug", ug.data(), n);
            read_3d_binary("vg", vg.data(), n);
        }

        fields.release_tmp(tmp1);
        fields.release_tmp(tmp2);

        master.sum(&nerror, 1);
    
        if (nerror)
            throw std::runtime_error("Error in reading time dependent geowind.");
    }

    if (swls == Large_scale_tendency_type::Enabled)
    {
        // Check whether the fields in the list exist in the prognostic fields.
        for (std::string& it : lslist)
            if (!fields.ap.count(it))
            {
                std::string msg = "field " + it + " in [force][lslist] is illegal";
                throw std::runtime_error(msg);
            }

        // Read the large scale sources, which are the variable names with a "_ls" suffix.
        for (std::string& it : lslist)
        {
            if (tdep_ls.find(it) == tdep_ls.end())
            {
                group_nc.get_variable(lsprofs[it], it+"_ls", {0}, {gd.ktot});
                std::rotate(lsprofs[it].rbegin(), lsprofs[it].rbegin() + gd.kstart, lsprofs[it].rend());
            }
            else
            {
                const TF offset = 0;
                tdep_ls[it]->create_timedep_prof(input_nc, offset, timedep_dim);
            }
        }

        for (std::string& it : lslist)
            stats.add_tendency(*fields.at.at(it), "z", tend_name_ls, tend_longname_ls);
    }

    if (swnudge == Nudging_type::Enabled)
    {
        // Get profile with nudging factor as function of height
        group_nc.get_variable(nudge_factor, "nudgefac", {0}, {gd.ktot});
        std::rotate(nudge_factor.rbegin(), nudge_factor.rbegin() + gd.kstart, nudge_factor.rend());

        // check whether the fields in the list exist in the prognostic fields
        for (auto& it : nudgelist)
            if (!fields.ap.count(it))
            {
                std::string msg = "field " + it + " in [force][nudgelist] is illegal";
                throw std::runtime_error(msg);
            }

        // Read the nudging profiles, which are the variable names with a "nudge" suffix
        for (auto& it : nudgelist)
        {
            if (tdep_nudge.find(it) == tdep_nudge.end())
            {
                group_nc.get_variable(nudgeprofs[it], it+"_nudge", {0}, {gd.ktot});
                std::rotate(nudgeprofs[it].rbegin(), nudgeprofs[it].rbegin() + gd.kstart, nudgeprofs[it].rend());

                // Account for the Galilean transformation
                if (it == "u")
                    add_offset(nudgeprofs[it].data(), -gd.utrans, gd.kstart, gd.kend);
                else if (it == "v")
                    add_offset(nudgeprofs[it].data(), -gd.vtrans, gd.kstart, gd.kend);
            }
            else
            {
                // Account for the Galilean transformation
                TF offset;
                if (it == "u")
                    offset = -gd.utrans;
                else if (it == "v")
                    offset = -gd.vtrans;
                else
                    offset = 0;

                tdep_nudge.at(it)->create_timedep_prof(input_nc, offset, timedep_dim);
                stats.add_tendency(*fields.at.at(it), "z", tend_name_nudge, tend_longname_nudge);
            }
        }
    }

    // Get the large scale vertical velocity from the input
    if (swwls == Large_scale_subsidence_type::Mean_field || swwls == Large_scale_subsidence_type::Local_field)
    {
        const TF offset = 0;
        if (!swtimedep_wls)
        {
            group_nc.get_variable(wls, "w_ls", {0}, {gd.ktot});
            std::rotate(wls.rbegin(), wls.rbegin() + gd.kstart, wls.rend());
        }
        else
        {
            const TF offset = 0;
            tdep_wls->create_timedep_prof(input_nc, offset, timedep_dim);
        }
        
        for (auto& it : fields.st)
            stats.add_tendency(*it.second, "z", tend_name_subs, tend_longname_subs);

        if (swwls_mom)
        {
            // Initialize statistics output also for u,v,w.
            stats.add_tendency(*fields.mt.at("u"), "z", tend_name_subs, tend_longname_subs);
            stats.add_tendency(*fields.mt.at("v"), "z", tend_name_subs, tend_longname_subs);

            if (swwls == Large_scale_subsidence_type::Local_field)
                stats.add_tendency(*fields.mt.at("w"), "zh", tend_name_subs, tend_longname_subs);
        }
    }
}

#ifndef USECUDA
template <typename TF>
void Force<TF>::exec(double dt, Thermo<TF>& thermo, Stats<TF>& stats)
{
    auto& gd = grid.get_grid_data();

    if (swlspres == Large_scale_pressure_type::Fixed_flux)
    {
        const TF u_mean  = field3d_operators.calc_mean(fields.ap.at("u")->fld.data());
        const TF ut_mean = field3d_operators.calc_mean(fields.at.at("u")->fld.data());

        enforce_fixed_flux<TF>(
                fields.at.at("u")->fld.data(), uflux, u_mean, ut_mean, gd.utrans, dt,
                gd.istart, gd.iend, gd.jstart, gd.jend, gd.kstart, gd.kend, gd.icells, gd.ijcells);

        stats.calc_tend(*fields.mt.at("u"), tend_name_pres);
    }

    else if (swlspres == Large_scale_pressure_type::Pressure_gradient)
    {
        const TF fbody = TF(-1.)*dpdx;

        add_pressure_force<TF>(
                fields.at.at("u")->fld.data(), fbody,
                gd.istart, gd.iend, gd.jstart, gd.jend, gd.kstart, gd.kend, gd.icells, gd.ijcells);

        stats.calc_tend(*fields.mt.at("u"), tend_name_pres);
    }

    else if (swlspres == Large_scale_pressure_type::Geo_wind)
    {   
        TF fc_loc = fc;
        if (fc_loc < 0)
            fc_loc = 2. * Constants::e_rot<TF> * std::sin(gd.lat * TF(M_PI) / 180.);
                    
        if (grid.get_spatial_order() == Grid_order::Second)
            calc_coriolis_2nd<TF>(fields.mt.at("u")->fld.data(), fields.mt.at("v")->fld.data(),
            fields.mp.at("u")->fld.data(), fields.mp.at("v")->fld.data(), ug.data(), vg.data(), fc_loc,
            gd.utrans, gd.vtrans,
            gd.istart, gd.iend, gd.jstart, gd.jend, gd.kstart, gd.kend,
            gd.icells, gd.ijcells);

        else if (grid.get_spatial_order() == Grid_order::Fourth)
            calc_coriolis_4th<TF>(fields.mt.at("u")->fld.data(), fields.mt.at("v")->fld.data(),
            fields.mp.at("u")->fld.data(), fields.mp.at("v")->fld.data(), ug.data(), vg.data(), fc_loc,
            gd.utrans, gd.vtrans,
            gd.istart, gd.iend, gd.jstart, gd.jend, gd.kstart, gd.kend,
            gd.icells, gd.ijcells);

        stats.calc_tend(*fields.mt.at("u"), tend_name_cor);
        stats.calc_tend(*fields.mt.at("v"), tend_name_cor);

    }
    else if (swlspres == Large_scale_pressure_type::Geo_wind_3d)
    {
        if (grid.get_spatial_order() == Grid_order::Second)
        {
            calc_coriolis_ls<TF>(
                    fields.mt.at("u")->fld.data(), fields.mt.at("v")->fld.data(),
                    fields.mp.at("u")->fld.data(), fields.mp.at("v")->fld.data(),
                    ug.data(), vg.data(), fc_2d.data(),
                    fields.rhoref.data(), 
                    grid.utrans, grid.vtrans,
                    gd.dxi, gd.dyi,
                    gd.istart, gd.iend, gd.jstart, gd.jend, gd.kstart, gd.kend,
                    gd.icells, gd.ijcells);
        }
        else
            throw std::runtime_error("3D geowind and pressure force not implemented for 4th-order grids");
    }

    if (swls == Large_scale_tendency_type::Enabled)
    {
        for (auto& it : lslist)
        {
            calc_large_scale_source<TF>(
                    fields.at.at(it)->fld.data(), lsprofs.at(it).data(),
                    gd.istart, gd.iend, gd.jstart, gd.jend, gd.kstart, gd.kend,
                    gd.icells, gd.ijcells);

            stats.calc_tend(*fields.at.at(it), tend_name_ls);
        }

    }

    if (swwls == Large_scale_subsidence_type::Mean_field )
    {
        if (swwls_mom)
        {
            // Also apply to the velocity components u,v.
            advec_wls_2nd_mean<TF>(
                    fields.mt.at("u")->fld.data(), fields.mp.at("u")->fld_mean.data(), wls.data(), gd.dzhi.data(),
                    gd.istart, gd.iend, gd.jstart, gd.jend, gd.kstart, gd.kend,
                    gd.icells, gd.ijcells);
            stats.calc_tend(*fields.mt.at("u"), tend_name_subs);

            advec_wls_2nd_mean<TF>(
                    fields.mt.at("v")->fld.data(), fields.mp.at("v")->fld_mean.data(), wls.data(), gd.dzhi.data(),
                    gd.istart, gd.iend, gd.jstart, gd.jend, gd.kstart, gd.kend,
                    gd.icells, gd.ijcells);
            stats.calc_tend(*fields.mt.at("v"), tend_name_subs);
        }

        for (auto& it : fields.st)
        {
            advec_wls_2nd_mean<TF>(
                    fields.st.at(it.first)->fld.data(), fields.sp.at(it.first)->fld_mean.data(), wls.data(), gd.dzhi.data(),
                    gd.istart, gd.iend, gd.jstart, gd.jend, gd.kstart, gd.kend,
                    gd.icells, gd.ijcells);
            stats.calc_tend(*it.second, tend_name_subs);
        }
    }
    else if ( swwls == Large_scale_subsidence_type::Local_field )
    {
        if (swwls_mom)
        {
            // Apply to all prognostic scalars, also velocity. Treat w-velocity separately
            advec_wls_2nd_local<TF>(
                    fields.mt.at("u")->fld.data(), fields.mp.at("u")->fld.data(), wls.data(), gd.dzhi.data(),
                    gd.istart, gd.iend, gd.jstart, gd.jend, gd.kstart, gd.kend,
                    gd.icells, gd.ijcells);
            stats.calc_tend(*fields.mt.at("u"), tend_name_subs);

            advec_wls_2nd_local<TF>(
                    fields.mt.at("v")->fld.data(), fields.mp.at("v")->fld.data(), wls.data(), gd.dzhi.data(),
                    gd.istart, gd.iend, gd.jstart, gd.jend, gd.kstart, gd.kend,
                    gd.icells, gd.ijcells);
            stats.calc_tend(*fields.mt.at("v"), tend_name_subs);

            advec_wls_2nd_local_w<TF>(
                    fields.mt.at("w")->fld.data(), fields.mp.at("w")->fld.data(), wls.data(), gd.dzi.data(),
                    gd.istart, gd.iend, gd.jstart, gd.jend, gd.kstart, gd.kend,
                    gd.icells, gd.ijcells);
            stats.calc_tend(*fields.mt.at("w"), tend_name_subs);
        }

        for (auto& it : fields.st)
        {
            advec_wls_2nd_local<TF>(
                    fields.st.at(it.first)->fld.data(), fields.sp.at(it.first)->fld.data(), wls.data(), gd.dzhi.data(),
                    gd.istart, gd.iend, gd.jstart, gd.jend, gd.kstart, gd.kend,
                    gd.icells, gd.ijcells);
            stats.calc_tend(*it.second, tend_name_subs);
        }
    }

    if (swnudge == Nudging_type::Enabled)
    {
        for (auto& it : nudgelist)
        {
            auto it1 = std::find(scalednudgelist.begin(), scalednudgelist.end(), it);
            if (it1 != scalednudgelist.end())
            {
                const int kinv = thermo.get_bl_depth();
                rescale_nudgeprof(nudgeprofs.at(it).data(), kinv, gd.kstart, gd.kend);
            }

            calc_nudging_tendency<TF>(
                    fields.at.at(it)->fld.data(), fields.ap.at(it)->fld_mean.data(),
                    nudgeprofs.at(it).data(), nudge_factor.data(),
                    gd.istart, gd.iend, gd.jstart, gd.jend, gd.kstart, gd.kend,
                    gd.icells, gd.ijcells);

            stats.calc_tend(*fields.at.at(it), tend_name_nudge);
        }
    }
}
#endif

#ifndef USECUDA
template <typename TF>
void Force<TF>::update_time_dependent(Timeloop<TF>& timeloop)
{
    if (swls == Large_scale_tendency_type::Enabled)
    {
        for (auto& it : tdep_ls)
            it.second->update_time_dependent_prof(lsprofs.at(it.first), timeloop);
    }

    if (swnudge == Nudging_type::Enabled)
    {
        for (auto& it : tdep_nudge)
            it.second->update_time_dependent_prof(nudgeprofs.at(it.first), timeloop);
    }

    if (swlspres == Large_scale_pressure_type::Geo_wind)
    {
        tdep_geo.at("u_geo")->update_time_dependent_prof(ug, timeloop);
        tdep_geo.at("v_geo")->update_time_dependent_prof(vg, timeloop);
    }
    else if (swlspres == Large_scale_pressure_type::Geo_wind_3d && swtimedep_geo)
    {
        auto& gd = grid.get_grid_data();

        constexpr int n = 0;
        constexpr TF no_offset = TF(0);

        unsigned long itime = timeloop.get_itime();

        if (itime > itime_ugeo_next)
        {
            // Read new w_top field
            const double ifactor = timeloop.get_ifactor();
            unsigned long iiotimeprec = timeloop.get_iiotimeprec();

            itime_ugeo_prev = itime_ugeo_next;
            itime_ugeo_next = itime_ugeo_prev + ugeo_loadtime*ifactor;

            const int iotime1 = int(itime_ugeo_next / iiotimeprec);

            // Copy of data from next to prev. time
            ug = ug_next;
            vg = vg_next;

            Field3d_io field3d_io(master, grid);
            int nerror = 0;

            auto tmp1 = fields.get_tmp();
            auto tmp2 = fields.get_tmp();

            auto read_3d_binary = [&](const std::string& name, TF* fld)
            {
                char filename[256];
                std::sprintf(filename, "%s.%07d", name.c_str(), iotime1);
                master.print_message("Loading \"%s\" ... ", filename);

                // Load the ug geowind.
                if (field3d_io.load_field3d(
                            fld,
                            tmp1->fld.data(), tmp2->fld.data(),
                            filename, no_offset,
                            gd.kstart, gd.kend))
                {
                    master.print_message("FAILED\n");
                    ++nerror;
                }
                else
                    master.print_message("OK\n");
            };

            read_3d_binary("ug", ug_next.data());
            read_3d_binary("vg", vg_next.data());

            master.sum(&nerror, 1);
    
            if (nerror)
                throw std::runtime_error("Error in reading time dependent geowind.");

            fields.release_tmp(tmp1);
            fields.release_tmp(tmp2);
        }
    }

    if (swwls == Large_scale_subsidence_type::Mean_field || swwls == Large_scale_subsidence_type::Local_field )
        tdep_wls->update_time_dependent_prof(wls, timeloop);
}
#endif


#ifdef FLOAT_SINGLE
template class Force<float>;
#else
template class Force<double>;
#endif<|MERGE_RESOLUTION|>--- conflicted
+++ resolved
@@ -315,6 +315,7 @@
         }
     }
 
+    // Especially, check this one thoroughly (indices, grid positions, etc.)! - SvdLinden, 28.04.21
     template<typename TF>
     void advec_wls_2nd_local_w(
             TF* const restrict st,
@@ -391,23 +392,6 @@
     else if (swlspres_in == "geo")
     {
         swlspres = Large_scale_pressure_type::Geo_wind;
-<<<<<<< HEAD
-        fc = inputin.get_item<TF>("force", "fc", "");
-        swtimedep_geo = inputin.get_item<TF>("force", "swtimedep_geo", "", false);
-
-        tdep_geo.emplace("u_geo", new Timedep<TF>(master, grid, "u_geo", swtimedep_geo));
-        tdep_geo.emplace("v_geo", new Timedep<TF>(master, grid, "v_geo", swtimedep_geo));
-    }
-    else if (swlspres_in == "geo3d")
-    {
-        swlspres = Large_scale_pressure_type::Geo_wind_3d;
-
-        fc = inputin.get_item<TF>("force", "fc", ""); // CvH I still load the mean fc, maybe this is asking for trouble?
-        swtimedep_geo = inputin.get_item<TF>("force", "swtimedep_geo", "", false);
-
-        if (swtimedep_geo)
-            ugeo_loadtime = inputin.get_item<int>("force", "ugeo_loadtime", "");
-=======
         fc = inputin.get_item<TF>("force", "fc", "", -1.);
         // Test whether latitude is available in the input file.
         if (fc < 0.)
@@ -417,7 +401,16 @@
 
         tdep_geo.emplace("u_geo", new Timedep<TF>(master, grid, "u_geo", swtimedep_geo));
         tdep_geo.emplace("v_geo", new Timedep<TF>(master, grid, "v_geo", swtimedep_geo));
->>>>>>> d898a439
+    }
+    else if (swlspres_in == "geo3d")
+    {
+        swlspres = Large_scale_pressure_type::Geo_wind_3d;
+
+        fc = inputin.get_item<TF>("force", "fc", ""); // CvH I still load the mean fc, maybe this is asking for trouble?
+        swtimedep_geo = inputin.get_item<TF>("force", "swtimedep_geo", "", false);
+
+        if (swtimedep_geo)
+            ugeo_loadtime = inputin.get_item<int>("force", "ugeo_loadtime", "");
     }
     else
     {
@@ -450,6 +443,7 @@
         swwls = Large_scale_subsidence_type::Disabled;
     else if (swwls_in == "mean")
     {
+
         swwls = Large_scale_subsidence_type::Mean_field;
         fields.set_calc_mean_profs(true);
     }
@@ -564,6 +558,7 @@
 
         stats.add_tendency(*fields.mt.at("u"), "z", tend_name_cor, tend_longname_cor);
         stats.add_tendency(*fields.mt.at("v"), "z", tend_name_cor, tend_longname_cor);
+
     }
     else if (swlspres == Large_scale_pressure_type::Geo_wind_3d)
     {
@@ -634,20 +629,6 @@
             read_3d_binary("ug", ug_next.data(), iotime_next);
             read_3d_binary("vg", vg_next.data(), iotime_next);
         }
-        else
-        {
-            read_3d_binary("ug", ug.data(), n);
-            read_3d_binary("vg", vg.data(), n);
-        }
-
-        fields.release_tmp(tmp1);
-        fields.release_tmp(tmp2);
-
-        master.sum(&nerror, 1);
-    
-        if (nerror)
-            throw std::runtime_error("Error in reading time dependent geowind.");
-    }
 
     if (swls == Large_scale_tendency_type::Enabled)
     {
@@ -726,7 +707,7 @@
     // Get the large scale vertical velocity from the input
     if (swwls == Large_scale_subsidence_type::Mean_field || swwls == Large_scale_subsidence_type::Local_field)
     {
-        const TF offset = 0;
+         const TF offset = 0;
         if (!swtimedep_wls)
         {
             group_nc.get_variable(wls, "w_ls", {0}, {gd.ktot});
@@ -804,7 +785,6 @@
 
         stats.calc_tend(*fields.mt.at("u"), tend_name_cor);
         stats.calc_tend(*fields.mt.at("v"), tend_name_cor);
-
     }
     else if (swlspres == Large_scale_pressure_type::Geo_wind_3d)
     {
@@ -820,9 +800,6 @@
                     gd.istart, gd.iend, gd.jstart, gd.jend, gd.kstart, gd.kend,
                     gd.icells, gd.ijcells);
         }
-        else
-            throw std::runtime_error("3D geowind and pressure force not implemented for 4th-order grids");
-    }
 
     if (swls == Large_scale_tendency_type::Enabled)
     {
@@ -1004,10 +981,11 @@
             fields.release_tmp(tmp1);
             fields.release_tmp(tmp2);
         }
-    }
 
     if (swwls == Large_scale_subsidence_type::Mean_field || swwls == Large_scale_subsidence_type::Local_field )
         tdep_wls->update_time_dependent_prof(wls, timeloop);
+
+    // Idea: could decide to update interpolated wls to full levels here ? - SvdLinden, 28.04.21
 }
 #endif
 
