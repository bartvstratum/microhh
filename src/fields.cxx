--- conflicted
+++ resolved
@@ -407,15 +407,9 @@
 
   // calculate the stats on the u location
   // interpolate the mask horizontally onto the u coordinate
-<<<<<<< HEAD
-  grid->interpolate_2nd(atmp["tmp1"]->data, atmp["tmp3"]->data, sloc, uloc);
+  grid->interpolate2nd(atmp["tmp1"]->data, atmp["tmp3"]->data, sloc, uloc);
   stats->calcmean(m->profs["u"].data, u->data, grid->utrans, uloc, atmp["tmp1"]->data, stats->nmask);
   stats->calcmean(umodel            , u->data, NO_OFFSET   , uloc, atmp["tmp1"]->data, stats->nmask);
-=======
-  grid->interpolate2nd(sd["tmp1"]->data, sd["tmp3"]->data, sloc, uloc);
-  stats->calcmean(m->profs["u"].data, u->data, grid->utrans, uloc, sd["tmp1"]->data, stats->nmask);
-  stats->calcmean(umodel            , u->data, NO_OFFSET   , uloc, sd["tmp1"]->data, stats->nmask);
->>>>>>> 65834244
   for(int n=2; n<5; ++n)
   {
     std::stringstream ss;
@@ -426,11 +420,7 @@
   }
 
   // interpolate the mask on half level horizontally onto the u coordinate
-<<<<<<< HEAD
-  grid->interpolate_2nd(atmp["tmp1"]->data, atmp["tmp4"]->data, wloc, uwloc);
-=======
-  grid->interpolate2nd(sd["tmp1"]->data, sd["tmp4"]->data, wloc, uwloc);
->>>>>>> 65834244
+  grid->interpolate2nd(atmp["tmp1"]->data, atmp["tmp4"]->data, wloc, uwloc);
   if(grid->swspatialorder == "2")
   {
     stats->calcgrad_2nd(u->data, m->profs["ugrad"].data, grid->dzhi, uloc,
@@ -439,52 +429,29 @@
                         m->profs["uw"].data, atmp["tmp2"]->data, uloc,
                         atmp["tmp1"]->data, stats->nmaskh);
     if(model->diff->getname() == "les2s")
-<<<<<<< HEAD
-      stats->calDiff_2nd(u->data, w->data, sd["evisc"]->data,
-=======
-      stats->calcdiff_2nd(u->data, w->data, s["evisc"]->data,
->>>>>>> 65834244
+      stats->calcdiff_2nd(u->data, w->data, sd["evisc"]->data,
                           m->profs["udiff"].data, grid->dzhi,
                           u->datafluxbot, u->datafluxtop, 1., uloc,
                           atmp["tmp1"]->data, stats->nmaskh);
     else
-<<<<<<< HEAD
-      stats->calDiff_2nd(u->data, m->profs["udiff"].data, grid->dzhi, visc, uloc,
+      stats->calcdiff_2nd(u->data, m->profs["udiff"].data, grid->dzhi, visc, uloc,
                           atmp["tmp1"]->data, stats->nmaskh);
-=======
-      stats->calcdiff_2nd(u->data, m->profs["udiff"].data, grid->dzhi, visc, uloc,
-                          sd["tmp1"]->data, stats->nmaskh);
->>>>>>> 65834244
 
   }
   else if(grid->swspatialorder == "4")
   {
     stats->calcgrad_4th(u->data, m->profs["ugrad"].data, grid->dzhi4, uloc,
-<<<<<<< HEAD
                         atmp["tmp1"]->data, stats->nmaskh);
     stats->calcflux_4th(u->data, w->data, m->profs["uw"].data, atmp["tmp2"]->data, uloc,
                         atmp["tmp1"]->data, stats->nmaskh);
-    stats->calDiff_4th(u->data, m->profs["udiff"].data, grid->dzhi4, visc, uloc,
+    stats->calcdiff_4th(u->data, m->profs["udiff"].data, grid->dzhi4, visc, uloc,
                         atmp["tmp1"]->data, stats->nmaskh);
   }
 
   // calculate the stats on the v location
-  grid->interpolate_2nd(atmp["tmp1"]->data, atmp["tmp3"]->data, sloc, vloc);
+  grid->interpolate2nd(atmp["tmp1"]->data, atmp["tmp3"]->data, sloc, vloc);
   stats->calcmean(m->profs["v"].data, v->data, grid->vtrans, vloc, atmp["tmp1"]->data, stats->nmask);
   stats->calcmean(vmodel            , v->data, NO_OFFSET   , vloc, atmp["tmp1"]->data, stats->nmask);
-=======
-                        sd["tmp1"]->data, stats->nmaskh);
-    stats->calcflux_4th(u->data, w->data, m->profs["uw"].data, sd["tmp2"]->data, uloc,
-                        sd["tmp1"]->data, stats->nmaskh);
-    stats->calcdiff_4th(u->data, m->profs["udiff"].data, grid->dzhi4, visc, uloc,
-                        sd["tmp1"]->data, stats->nmaskh);
-  }
-
-  // calculate the stats on the v location
-  grid->interpolate2nd(sd["tmp1"]->data, sd["tmp3"]->data, sloc, vloc);
-  stats->calcmean(m->profs["v"].data, v->data, grid->vtrans, vloc, sd["tmp1"]->data, stats->nmask);
-  stats->calcmean(vmodel            , v->data, NO_OFFSET   , vloc, sd["tmp1"]->data, stats->nmask);
->>>>>>> 65834244
   for(int n=2; n<5; ++n)
   {
     std::stringstream ss;
@@ -495,11 +462,7 @@
   }
 
   // interpolate the mask on half level horizontally onto the u coordinate
-<<<<<<< HEAD
-  grid->interpolate_2nd(atmp["tmp1"]->data, atmp["tmp4"]->data, wloc, vwloc);
-=======
-  grid->interpolate2nd(sd["tmp1"]->data, sd["tmp4"]->data, wloc, vwloc);
->>>>>>> 65834244
+  grid->interpolate2nd(atmp["tmp1"]->data, atmp["tmp4"]->data, wloc, vwloc);
   if(grid->swspatialorder == "2")
   {
     stats->calcgrad_2nd(v->data, m->profs["vgrad"].data, grid->dzhi, vloc,
@@ -508,40 +471,23 @@
                         m->profs["vw"].data, atmp["tmp2"]->data, vloc,
                         atmp["tmp1"]->data, stats->nmaskh);
     if(model->diff->getname() == "les2s")
-<<<<<<< HEAD
-      stats->calDiff_2nd(v->data, w->data, sd["evisc"]->data,
-=======
-      stats->calcdiff_2nd(v->data, w->data, s["evisc"]->data,
->>>>>>> 65834244
+      stats->calcdiff_2nd(v->data, w->data, sd["evisc"]->data,
                           m->profs["vdiff"].data, grid->dzhi,
                           v->datafluxbot, v->datafluxtop, 1., vloc,
                           atmp["tmp1"]->data, stats->nmaskh);
     else
-<<<<<<< HEAD
-      stats->calDiff_2nd(v->data, m->profs["vdiff"].data, grid->dzhi, visc, vloc,
+      stats->calcdiff_2nd(v->data, m->profs["vdiff"].data, grid->dzhi, visc, vloc,
                           atmp["tmp1"]->data, stats->nmaskh);
-=======
-      stats->calcdiff_2nd(v->data, m->profs["vdiff"].data, grid->dzhi, visc, vloc,
-                          sd["tmp1"]->data, stats->nmaskh);
->>>>>>> 65834244
 
   }
   else if(grid->swspatialorder == "4")
   {
     stats->calcgrad_4th(v->data, m->profs["vgrad"].data, grid->dzhi4, vloc,
-<<<<<<< HEAD
                         atmp["tmp1"]->data, stats->nmaskh);
     stats->calcflux_4th(v->data, w->data, m->profs["vw"].data, atmp["tmp2"]->data, vloc,
                         atmp["tmp1"]->data, stats->nmaskh);
-    stats->calDiff_4th(v->data, m->profs["vdiff"].data, grid->dzhi4, visc, vloc,
+    stats->calcdiff_4th(v->data, m->profs["vdiff"].data, grid->dzhi4, visc, vloc,
                         atmp["tmp1"]->data, stats->nmaskh);
-=======
-                        sd["tmp1"]->data, stats->nmaskh);
-    stats->calcflux_4th(v->data, w->data, m->profs["vw"].data, s["tmp2"]->data, vloc,
-                        sd["tmp1"]->data, stats->nmaskh);
-    stats->calcdiff_4th(v->data, m->profs["vdiff"].data, grid->dzhi4, visc, vloc,
-                        sd["tmp1"]->data, stats->nmaskh);
->>>>>>> 65834244
   }
 
   // calculate stats for the prognostic scalars
@@ -570,30 +516,17 @@
                             it->second->datafluxbot, it->second->datafluxtop, diffptr->tPr, sloc,
                             atmp["tmp4"]->data, stats->nmaskh);
       else
-<<<<<<< HEAD
-        stats->calDiff_2nd(it->second->data, m->profs[it->first+"diff"].data, grid->dzhi, it->second->visc, sloc,
+        stats->calcdiff_2nd(it->second->data, m->profs[it->first+"diff"].data, grid->dzhi, it->second->visc, sloc,
                             atmp["tmp4"]->data, stats->nmaskh);
-=======
-        stats->calcdiff_2nd(it->second->data, m->profs[it->first+"diff"].data, grid->dzhi, it->second->visc, sloc,
-                            sd["tmp4"]->data, stats->nmaskh);
->>>>>>> 65834244
     }
     else if(grid->swspatialorder == "4")
     {
       stats->calcgrad_4th(it->second->data, m->profs[it->first+"grad"].data, grid->dzhi4, sloc,
-<<<<<<< HEAD
                           atmp["tmp4"]->data, stats->nmaskh);
       stats->calcflux_4th(it->second->data, w->data, m->profs[it->first+"w"].data, atmp["tmp1"]->data, sloc,
                           atmp["tmp4"]->data, stats->nmaskh);
-      stats->calDiff_4th(it->second->data, m->profs[it->first+"diff"].data, grid->dzhi4, it->second->visc, sloc,
+      stats->calcdiff_4th(it->second->data, m->profs[it->first+"diff"].data, grid->dzhi4, it->second->visc, sloc,
                           atmp["tmp4"]->data, stats->nmaskh);
-=======
-                          sd["tmp4"]->data, stats->nmaskh);
-      stats->calcflux_4th(it->second->data, w->data, m->profs[it->first+"w"].data, sd["tmp1"]->data, sloc,
-                          sd["tmp4"]->data, stats->nmaskh);
-      stats->calcdiff_4th(it->second->data, m->profs[it->first+"diff"].data, grid->dzhi4, it->second->visc, sloc,
-                          sd["tmp4"]->data, stats->nmaskh);
->>>>>>> 65834244
     }
   }
 
@@ -865,11 +798,7 @@
     char filename[256];
     std::sprintf(filename, "%s.%07d", it->second->name.c_str(), n);
     master->printMessage("Loading \"%s\" ... ", filename);
-<<<<<<< HEAD
-    if(grid->loadfield3d(it->second->data, atmp["tmp1"]->data, atmp["tmp2"]->data, filename, NO_OFFSET))
-=======
-    if(grid->loadField3d(it->second->data, sd["tmp1"]->data, sd["tmp2"]->data, filename, NO_OFFSET))
->>>>>>> 65834244
+    if(grid->loadField3d(it->second->data, atmp["tmp1"]->data, atmp["tmp2"]->data, filename, NO_OFFSET))
     {
       master->printMessage("FAILED\n");
       ++nerror;
@@ -947,11 +876,7 @@
     master->printMessage("Saving \"%s\" ... ", filename);
 
     // the offset is kept at zero, because otherwise bitwise identical restarts is not possible
-<<<<<<< HEAD
-    if(grid->savefield3d(it->second->data, atmp["tmp1"]->data, atmp["tmp2"]->data, filename, NO_OFFSET))
-=======
-    if(grid->saveField3d(it->second->data, sd["tmp1"]->data, sd["tmp2"]->data, filename, NO_OFFSET))
->>>>>>> 65834244
+    if(grid->saveField3d(it->second->data, atmp["tmp1"]->data, atmp["tmp2"]->data, filename, NO_OFFSET))
     {
       master->printMessage("FAILED\n");
       ++nerror;
