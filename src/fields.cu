/*
 * MicroHH
 * Copyright (c) 2011-2014 Chiel van Heerwaarden
 * Copyright (c) 2011-2014 Thijs Heus
 * Copyright (c)      2014 Bart van Stratum
 *
 * This file is part of MicroHH
 *
 * MicroHH is free software: you can redistribute it and/or modify
 * it under the terms of the GNU General Public License as published by
 * the Free Software Foundation, either version 3 of the License, or
 * (at your option) any later version.

 * MicroHH is distributed in the hope that it will be useful,
 * but WITHOUT ANY WARRANTY; without even the implied warranty of
 * MERCHANTABILITY or FITNESS FOR A PARTICULAR PURPOSE.  See the
 * GNU General Public License for more details.

 * You should have received a copy of the GNU General Public License
 * along with MicroHH.  If not, see <http://www.gnu.org/licenses/>.
 */

#include "fields.h"
#include "grid.h"
#include "master.h"
#include "boundary.h" // TMP BVS
#include "constants.h"
#include "tools.h"

// TODO use interp2 functions instead of manual interpolation
__global__ void fields_calcmom_2nd(double * __restrict__ u, double * __restrict__ v, double * __restrict__ w, 
                                   double * __restrict__ mom, double * __restrict__ dz,
                                   int istart, int jstart, int kstart,
                                   int iend,   int jend,   int kend,
                                   int jj, int kk)
{
  int i = blockIdx.x*blockDim.x + threadIdx.x + istart; 
  int j = blockIdx.y*blockDim.y + threadIdx.y + jstart; 
  int k = blockIdx.z + kstart; 
  int ii = 1;

  if(i < iend && j < jend && k < kend)
  {
    int ijk = i + j*jj + k*kk;
    mom[ijk] = (0.5*(u[ijk]+u[ijk+ii]) + 0.5*(v[ijk]+v[ijk+jj]) + 0.5*(w[ijk]+w[ijk+kk]))*dz[k];
  }
}

__global__ void fields_calctke_2nd(double * __restrict__ u, double * __restrict__ v, double * __restrict__ w, 
                                   double * __restrict__ tke, double * __restrict__ dz,
                                   int istart, int jstart, int kstart,
                                   int iend,   int jend,   int kend,
                                   int jj, int kk)
{
  int i = blockIdx.x*blockDim.x + threadIdx.x + istart; 
  int j = blockIdx.y*blockDim.y + threadIdx.y + jstart; 
  int k = blockIdx.z + kstart; 
  int ii = 1;

  if(i < iend && j < jend && k < kend)
  {
    int ijk = i + j*jj + k*kk;
    tke[ijk] = ( 0.5*(pow(u[ijk],2)+pow(u[ijk+ii],2)) 
               + 0.5*(pow(v[ijk],2)+pow(v[ijk+jj],2)) 
               + 0.5*(pow(w[ijk],2)+pow(w[ijk+kk],2)))*dz[k];
  }
}

__global__ void fields_calcmass_2nd(double * __restrict__ s, double * __restrict__ mass, double * __restrict__ dz,
                                    int istart, int jstart, int kstart,
                                    int iend,   int jend,   int kend,
                                    int jj, int kk)
{
  int i = blockIdx.x*blockDim.x + threadIdx.x + istart; 
  int j = blockIdx.y*blockDim.y + threadIdx.y + jstart; 
  int k = blockIdx.z + kstart; 

  if(i < iend && j < jend && k < kend)
  {
    int ijk = i + j*jj + k*kk;
    mass[ijk] = s[ijk]*dz[k];
  }
}

#ifdef USECUDA
int Fields::exec()
{
  // calculate the means for the prognostic scalars
  if(calcprofs)
  {
    for(fieldmap::iterator it=sp.begin(); it!=sp.end(); ++it)
<<<<<<< HEAD
      grid->calcmean_g(it->second->datamean_g, &it->second->data_g[grid->memoffset], atmp["tmp1"]->data_g);
=======
      grid->calcMean_g(it->second->datamean_g, &it->second->data_g[grid->memoffset], s["tmp1"]->data_g);
>>>>>>> 65834244
  }

  return 0;
}
#endif

#ifdef USECUDA
double Fields::checkmom()
{
  const int blocki = cuda::blockSizeI;
  const int blockj = cuda::blockSizeJ;
  const int gridi  = grid->imax/blocki + (grid->imax%blocki > 0);
  const int gridj  = grid->jmax/blockj + (grid->jmax%blockj > 0);

  dim3 gridGPU (gridi, gridj, grid->kcells);
  dim3 blockGPU(blocki, blockj, 1);

  const int offs = grid->memoffset;

  fields_calcmom_2nd<<<gridGPU, blockGPU>>>(&u->data_g[offs], &v->data_g[offs], &w->data_g[offs], 
                                            &atmp["tmp1"]->data_g[offs], grid->dz_g,
                                            grid->istart,  grid->jstart, grid->kstart,
                                            grid->iend,    grid->jend,   grid->kend,
                                            grid->icellsp, grid->ijcellsp);
  cudaCheckError();

<<<<<<< HEAD
  double mom = grid->getsum_g(&atmp["tmp1"]->data_g[offs], atmp["tmp2"]->data_g); 
  grid->getsum(&mom);
=======
  double mom = grid->getSum_g(&a["tmp1"]->data_g[offs], a["tmp2"]->data_g); 
  grid->getSum(&mom);
>>>>>>> 65834244
  mom /= (grid->itot*grid->jtot*grid->zsize);

  return mom;
}
#endif

#ifdef USECUDA
double Fields::checktke()
{
  const int blocki = cuda::blockSizeI;
  const int blockj = cuda::blockSizeJ;
  const int gridi  = grid->imax/blocki + (grid->imax%blocki > 0);
  const int gridj  = grid->jmax/blockj + (grid->jmax%blockj > 0);

  dim3 gridGPU (gridi, gridj, grid->kcells);
  dim3 blockGPU(blocki, blockj, 1);

  const int offs = grid->memoffset;

  fields_calctke_2nd<<<gridGPU, blockGPU>>>(&u->data_g[offs], &v->data_g[offs], &w->data_g[offs], 
                                            &atmp["tmp1"]->data_g[offs], grid->dz_g,
                                            grid->istart,  grid->jstart, grid->kstart,
                                            grid->iend,    grid->jend,   grid->kend,
                                            grid->icellsp, grid->ijcellsp);
  cudaCheckError();

<<<<<<< HEAD
  double tke = grid->getsum_g(&atmp["tmp1"]->data_g[offs], atmp["tmp2"]->data_g); 
=======
  double tke = grid->getSum_g(&a["tmp1"]->data_g[offs], a["tmp2"]->data_g); 
>>>>>>> 65834244

  grid->getSum(&tke);
  tke /= (grid->itot*grid->jtot*grid->zsize);
  tke *= 0.5;

  return tke;
}
#endif

#ifdef USECUDA
double Fields::checkmass()
{
  const int blocki = cuda::blockSizeI;
  const int blockj = cuda::blockSizeJ;
  const int gridi  = grid->imax/blocki + (grid->imax%blocki > 0);
  const int gridj  = grid->jmax/blockj + (grid->jmax%blockj > 0);

  dim3 gridGPU (gridi, gridj, grid->kcells);
  dim3 blockGPU(blocki, blockj, 1);

  const int offs = grid->memoffset;
  double mass;

  // CvH for now, do the mass check on the first scalar... Do we want to change this?
  fieldmap::iterator itProg=sp.begin();
  if(sp.begin() != sp.end())
  {
    fields_calcmass_2nd<<<gridGPU, blockGPU>>>(&itProg->second->data_g[offs], &atmp["tmp1"]->data_g[offs], grid->dz_g,
                                               grid->istart,  grid->jstart, grid->kstart,
                                               grid->iend,    grid->jend,   grid->kend,
                                               grid->icellsp, grid->ijcellsp);
    cudaCheckError();

<<<<<<< HEAD
    mass = grid->getsum_g(&atmp["tmp1"]->data_g[offs], atmp["tmp2"]->data_g); 
    grid->getsum(&mass);
=======
    mass = grid->getSum_g(&a["tmp1"]->data_g[offs], a["tmp2"]->data_g); 
    grid->getSum(&mass);
>>>>>>> 65834244
    mass /= (grid->itot*grid->jtot*grid->zsize);
  }
  else
    mass = 0; 

  return mass;
}
#endif

int Fields::prepareDevice()
{
  const int nmemsize   = grid->ncellsp*sizeof(double);
  const int nmemsize1d = grid->kcells*sizeof(double);
  const int nmemsize2d = (grid->ijcellsp+grid->memoffset)*sizeof(double);

  // Prognostic fields
  for(fieldmap::const_iterator it=ap.begin(); it!=ap.end(); ++it)
  {
    cudaSafeCall(cudaMalloc(&it->second->data_g,        nmemsize  ));
    cudaSafeCall(cudaMalloc(&it->second->databot_g,     nmemsize2d));
    cudaSafeCall(cudaMalloc(&it->second->datatop_g,     nmemsize2d));
    cudaSafeCall(cudaMalloc(&it->second->datagradbot_g, nmemsize2d));
    cudaSafeCall(cudaMalloc(&it->second->datagradtop_g, nmemsize2d));
    cudaSafeCall(cudaMalloc(&it->second->datafluxbot_g, nmemsize2d));
    cudaSafeCall(cudaMalloc(&it->second->datafluxtop_g, nmemsize2d));
    cudaSafeCall(cudaMalloc(&it->second->datamean_g,    nmemsize1d));
  }
 
  // Diagnostic fields 
  for(fieldmap::const_iterator it=sd.begin(); it!=sd.end(); ++it)
  {
    cudaSafeCall(cudaMalloc(&it->second->data_g,        nmemsize  ));
    cudaSafeCall(cudaMalloc(&it->second->databot_g,     nmemsize2d));
    cudaSafeCall(cudaMalloc(&it->second->datatop_g,     nmemsize2d));
    cudaSafeCall(cudaMalloc(&it->second->datagradbot_g, nmemsize2d));
    cudaSafeCall(cudaMalloc(&it->second->datagradtop_g, nmemsize2d));
    cudaSafeCall(cudaMalloc(&it->second->datafluxbot_g, nmemsize2d));
    cudaSafeCall(cudaMalloc(&it->second->datafluxtop_g, nmemsize2d));
    cudaSafeCall(cudaMalloc(&it->second->datamean_g,    nmemsize1d));
  }

  // Tendencies
  for(fieldmap::const_iterator it=at.begin(); it!=at.end(); ++it)
    cudaSafeCall(cudaMalloc(&it->second->data_g, nmemsize));

  // Temporary fields
  cudaSafeCall(cudaMalloc(&atmp["tmp1"]->data_g,        nmemsize  ));
  cudaSafeCall(cudaMalloc(&atmp["tmp1"]->databot_g,     nmemsize2d));
  cudaSafeCall(cudaMalloc(&atmp["tmp1"]->datatop_g,     nmemsize2d));
  cudaSafeCall(cudaMalloc(&atmp["tmp1"]->datagradbot_g, nmemsize2d));
  cudaSafeCall(cudaMalloc(&atmp["tmp1"]->datagradtop_g, nmemsize2d));
  cudaSafeCall(cudaMalloc(&atmp["tmp1"]->datafluxbot_g, nmemsize2d));
  cudaSafeCall(cudaMalloc(&atmp["tmp1"]->datafluxtop_g, nmemsize2d));
  cudaSafeCall(cudaMalloc(&atmp["tmp1"]->datamean_g,    nmemsize1d));

  cudaSafeCall(cudaMalloc(&atmp["tmp2"]->data_g,        nmemsize  ));
  cudaSafeCall(cudaMalloc(&atmp["tmp2"]->databot_g,     nmemsize2d));
  cudaSafeCall(cudaMalloc(&atmp["tmp2"]->datatop_g,     nmemsize2d));
  cudaSafeCall(cudaMalloc(&atmp["tmp2"]->datagradbot_g, nmemsize2d));
  cudaSafeCall(cudaMalloc(&atmp["tmp2"]->datagradtop_g, nmemsize2d));
  cudaSafeCall(cudaMalloc(&atmp["tmp2"]->datafluxbot_g, nmemsize2d));
  cudaSafeCall(cudaMalloc(&atmp["tmp2"]->datafluxtop_g, nmemsize2d));
  cudaSafeCall(cudaMalloc(&atmp["tmp2"]->datamean_g,    nmemsize1d));

  // Reference profiles
  cudaSafeCall(cudaMalloc(&rhoref_g,  nmemsize1d));
  cudaSafeCall(cudaMalloc(&rhorefh_g, nmemsize1d));

  // copy all the data to the GPU
  forwardDevice();

  return 0;
}

int Fields::forwardDevice()
{
  for(fieldmap::const_iterator it=ap.begin(); it!=ap.end(); ++it)
  {
    forward3DFieldDevice(it->second->data_g,        it->second->data,        Offset);
    forward2DFieldDevice(it->second->databot_g,     it->second->databot,     Offset);
    forward2DFieldDevice(it->second->datatop_g,     it->second->datatop,     Offset);
    forward2DFieldDevice(it->second->datagradbot_g, it->second->datagradbot, Offset);
    forward2DFieldDevice(it->second->datagradtop_g, it->second->datagradtop, Offset);
    forward2DFieldDevice(it->second->datafluxbot_g, it->second->datafluxbot, Offset);
    forward2DFieldDevice(it->second->datafluxtop_g, it->second->datafluxtop, Offset);
    forward1DFieldDevice(it->second->datamean_g,    it->second->datamean, grid->kcells);
  }

  for(fieldmap::const_iterator it=sd.begin(); it!=sd.end(); ++it)
  {
    forward3DFieldDevice(it->second->data_g,        it->second->data,        Offset);
    forward2DFieldDevice(it->second->databot_g,     it->second->databot,     Offset);
    forward2DFieldDevice(it->second->datatop_g,     it->second->datatop,     Offset);
    forward2DFieldDevice(it->second->datagradbot_g, it->second->datagradbot, Offset);
    forward2DFieldDevice(it->second->datagradtop_g, it->second->datagradtop, Offset);
    forward2DFieldDevice(it->second->datafluxbot_g, it->second->datafluxbot, Offset);
    forward2DFieldDevice(it->second->datafluxtop_g, it->second->datafluxtop, Offset);
    forward1DFieldDevice(it->second->datamean_g,    it->second->datamean, grid->kcells);
  }

  for(fieldmap::const_iterator it=at.begin(); it!=at.end(); ++it)
    forward3DFieldDevice(it->second->data_g, it->second->data, Offset);

  forward3DFieldDevice(atmp["tmp1"]->data_g,        atmp["tmp1"]->data,        Offset);
  forward2DFieldDevice(atmp["tmp1"]->databot_g,     atmp["tmp1"]->databot,     Offset);
  forward2DFieldDevice(atmp["tmp1"]->datatop_g,     atmp["tmp1"]->datatop,     Offset);
  forward2DFieldDevice(atmp["tmp1"]->datagradbot_g, atmp["tmp1"]->datagradbot, Offset);
  forward2DFieldDevice(atmp["tmp1"]->datagradtop_g, atmp["tmp1"]->datagradtop, Offset);
  forward2DFieldDevice(atmp["tmp1"]->datafluxbot_g, atmp["tmp1"]->datafluxbot, Offset);
  forward2DFieldDevice(atmp["tmp1"]->datafluxtop_g, atmp["tmp1"]->datafluxtop, Offset);
  forward1DFieldDevice(atmp["tmp1"]->datamean_g,    atmp["tmp1"]->datamean, grid->kcells);

  forward3DFieldDevice(atmp["tmp2"]->data_g,        atmp["tmp2"]->data,        Offset);
  forward2DFieldDevice(atmp["tmp2"]->databot_g,     atmp["tmp2"]->databot,     Offset);
  forward2DFieldDevice(atmp["tmp2"]->datatop_g,     atmp["tmp2"]->datatop,     Offset);
  forward2DFieldDevice(atmp["tmp2"]->datagradbot_g, atmp["tmp2"]->datagradbot, Offset);
  forward2DFieldDevice(atmp["tmp2"]->datagradtop_g, atmp["tmp2"]->datagradtop, Offset);
  forward2DFieldDevice(atmp["tmp2"]->datafluxbot_g, atmp["tmp2"]->datafluxbot, Offset);
  forward2DFieldDevice(atmp["tmp2"]->datafluxtop_g, atmp["tmp2"]->datafluxtop, Offset);
  forward1DFieldDevice(atmp["tmp2"]->datamean_g,    atmp["tmp2"]->datamean, grid->kcells);

  forward1DFieldDevice(rhoref_g,  rhoref , grid->kcells);
  forward1DFieldDevice(rhorefh_g, rhorefh, grid->kcells);

  //master->printMessage("Synchronized GPU with CPU (forward)\n");

  return 0;
}

int Fields::backwardDevice()
{
  for(fieldmap::const_iterator it=ap.begin(); it!=ap.end(); ++it)
  {
    backward3DFieldDevice(it->second->data,        it->second->data_g,        Offset);
    backward2DFieldDevice(it->second->databot,     it->second->databot_g,     Offset);
    backward2DFieldDevice(it->second->datatop,     it->second->datatop_g,     Offset);
    backward2DFieldDevice(it->second->datagradbot, it->second->datagradbot_g, Offset);
    backward2DFieldDevice(it->second->datagradtop, it->second->datagradtop_g, Offset);
    backward2DFieldDevice(it->second->datafluxbot, it->second->datafluxbot_g, Offset);
    backward2DFieldDevice(it->second->datafluxtop, it->second->datafluxtop_g, Offset);
    backward1DFieldDevice(it->second->datamean,    it->second->datamean_g, grid->kcells);
  }

  for(fieldmap::const_iterator it=sd.begin(); it!=sd.end(); ++it)
  {
    backward3DFieldDevice(it->second->data,        it->second->data_g,        Offset);
    backward2DFieldDevice(it->second->databot,     it->second->databot_g,     Offset);
    backward2DFieldDevice(it->second->datatop,     it->second->datatop_g,     Offset);
    backward2DFieldDevice(it->second->datagradbot, it->second->datagradbot_g, Offset);
    backward2DFieldDevice(it->second->datagradtop, it->second->datagradtop_g, Offset);
    backward2DFieldDevice(it->second->datafluxbot, it->second->datafluxbot_g, Offset);
    backward2DFieldDevice(it->second->datafluxtop, it->second->datafluxtop_g, Offset);
    backward1DFieldDevice(it->second->datamean,    it->second->datamean_g, grid->kcells);
  }

  for(fieldmap::const_iterator it=at.begin(); it!=at.end(); ++it)
    backward3DFieldDevice(it->second->data,        it->second->data_g,        Offset);

  backward3DFieldDevice(atmp["tmp1"]->data,        atmp["tmp1"]->data_g,        Offset);
  backward2DFieldDevice(atmp["tmp1"]->databot,     atmp["tmp1"]->databot_g,     Offset);
  backward2DFieldDevice(atmp["tmp1"]->datatop,     atmp["tmp1"]->datatop_g,     Offset);
  backward2DFieldDevice(atmp["tmp1"]->datagradbot, atmp["tmp1"]->datagradbot_g, Offset);
  backward2DFieldDevice(atmp["tmp1"]->datagradtop, atmp["tmp1"]->datagradtop_g, Offset);
  backward2DFieldDevice(atmp["tmp1"]->datafluxbot, atmp["tmp1"]->datafluxbot_g, Offset);
  backward2DFieldDevice(atmp["tmp1"]->datafluxtop, atmp["tmp1"]->datafluxtop_g, Offset);
  backward1DFieldDevice(atmp["tmp1"]->datamean,    atmp["tmp1"]->datamean_g, grid->kcells);

  backward3DFieldDevice(atmp["tmp2"]->data,        atmp["tmp2"]->data_g,        Offset);
  backward2DFieldDevice(atmp["tmp2"]->databot,     atmp["tmp2"]->databot_g,     Offset);
  backward2DFieldDevice(atmp["tmp2"]->datatop,     atmp["tmp2"]->datatop_g,     Offset);
  backward2DFieldDevice(atmp["tmp2"]->datagradbot, atmp["tmp2"]->datagradbot_g, Offset);
  backward2DFieldDevice(atmp["tmp2"]->datagradtop, atmp["tmp2"]->datagradtop_g, Offset);
  backward2DFieldDevice(atmp["tmp2"]->datafluxbot, atmp["tmp2"]->datafluxbot_g, Offset);
  backward2DFieldDevice(atmp["tmp2"]->datafluxtop, atmp["tmp2"]->datafluxtop_g, Offset);
  backward1DFieldDevice(atmp["tmp2"]->datamean,    atmp["tmp2"]->datamean_g, grid->kcells);

  backward1DFieldDevice(rhoref,  rhoref_g,  grid->kcells);
  backward1DFieldDevice(rhorefh, rhorefh_g, grid->kcells);

  //master->printMessage("Synchronized CPU with GPU (backward)\n");

  return 0;
}

void Fields::forward3DFieldDevice(double * field_g, double * field, OffsetType sw)
{
  const int imemsizep  = grid->icellsp * sizeof(double);
  const int imemsize   = grid->icells  * sizeof(double);

  if(sw == Offset)
    cudaSafeCall(cudaMemcpy2D(&field_g[grid->memoffset], imemsizep,  field, imemsize, imemsize, grid->jcells*grid->kcells, cudaMemcpyHostToDevice));
  else if(sw == NoOffset)
    cudaSafeCall(cudaMemcpy(field_g, field, grid->ncells*sizeof(double), cudaMemcpyHostToDevice));
}

void Fields::forward2DFieldDevice(double * field_g, double * field, OffsetType sw)
{
  const int imemsizep  = grid->icellsp * sizeof(double);
  const int imemsize   = grid->icells  * sizeof(double);
 
  if(sw == Offset)
    cudaSafeCall(cudaMemcpy2D(&field_g[grid->memoffset], imemsizep,  field, imemsize, imemsize, grid->jcells,  cudaMemcpyHostToDevice));
  else if(sw == NoOffset)
    cudaSafeCall(cudaMemcpy(field_g, field, grid->ijcells*sizeof(double), cudaMemcpyHostToDevice));
}

void Fields::forward1DFieldDevice(double * field_g, double * field, int ncells)
{
  cudaSafeCall(cudaMemcpy(field_g, field, ncells*sizeof(double), cudaMemcpyHostToDevice));
}

void Fields::backward3DFieldDevice(double * field, double * field_g, OffsetType sw)
{
  const int imemsizep  = grid->icellsp * sizeof(double);
  const int imemsize   = grid->icells  * sizeof(double);

  if(sw == Offset)
    cudaSafeCall(cudaMemcpy2D(field, imemsize, &field_g[grid->memoffset], imemsizep, imemsize, grid->jcells*grid->kcells, cudaMemcpyDeviceToHost));
  else if(sw == NoOffset)
    cudaSafeCall(cudaMemcpy(field, field_g, grid->ncells*sizeof(double), cudaMemcpyDeviceToHost));
}

void Fields::backward2DFieldDevice(double * field, double * field_g, OffsetType sw)
{
  const int imemsizep  = grid->icellsp * sizeof(double);
  const int imemsize   = grid->icells  * sizeof(double);
 
  if(sw == Offset)
    cudaSafeCall(cudaMemcpy2D(field, imemsize, &field_g[grid->memoffset], imemsizep, imemsize, grid->jcells, cudaMemcpyDeviceToHost));
  else if(sw == NoOffset)
    cudaSafeCall(cudaMemcpy(field, field_g, grid->ijcells*sizeof(double), cudaMemcpyDeviceToHost));
}

void Fields::backward1DFieldDevice(double * field, double * field_g, int ncells)
{
  cudaSafeCall(cudaMemcpy(field, field_g, ncells*sizeof(double), cudaMemcpyDeviceToHost));
}

int Fields::clearDevice()
{
  for(fieldmap::const_iterator it=ap.begin(); it!=ap.end(); ++it)
  {
    cudaSafeCall(cudaFree(it->second->data_g));
    cudaSafeCall(cudaFree(it->second->databot_g));
    cudaSafeCall(cudaFree(it->second->datatop_g));
    cudaSafeCall(cudaFree(it->second->datagradbot_g));
    cudaSafeCall(cudaFree(it->second->datagradtop_g));
    cudaSafeCall(cudaFree(it->second->datafluxbot_g));
    cudaSafeCall(cudaFree(it->second->datafluxtop_g));
    cudaSafeCall(cudaFree(it->second->datamean_g));
  }

  for(fieldmap::const_iterator it=sd.begin(); it!=sd.end(); ++it)
  {
    cudaSafeCall(cudaFree(it->second->data_g));
    cudaSafeCall(cudaFree(it->second->databot_g));
    cudaSafeCall(cudaFree(it->second->datatop_g));
    cudaSafeCall(cudaFree(it->second->datagradbot_g));
    cudaSafeCall(cudaFree(it->second->datagradtop_g));
    cudaSafeCall(cudaFree(it->second->datafluxbot_g));
    cudaSafeCall(cudaFree(it->second->datafluxtop_g));
    cudaSafeCall(cudaFree(it->second->datamean_g));
  }

  for(fieldmap::const_iterator it=at.begin(); it!=at.end(); ++it)
  {
    cudaSafeCall(cudaFree(it->second->data_g));
  }

  cudaSafeCall(cudaFree(rhoref_g));
  cudaSafeCall(cudaFree(rhorefh_g));

  cudaSafeCall(cudaFree(atmp["tmp1"]->data_g));
  cudaSafeCall(cudaFree(atmp["tmp1"]->databot_g));
  cudaSafeCall(cudaFree(atmp["tmp1"]->datatop_g));
  cudaSafeCall(cudaFree(atmp["tmp1"]->datagradbot_g));
  cudaSafeCall(cudaFree(atmp["tmp1"]->datagradtop_g));
  cudaSafeCall(cudaFree(atmp["tmp1"]->datafluxbot_g));
  cudaSafeCall(cudaFree(atmp["tmp1"]->datafluxtop_g));
  cudaSafeCall(cudaFree(atmp["tmp1"]->datamean_g));

  cudaSafeCall(cudaFree(atmp["tmp2"]->data_g));
  cudaSafeCall(cudaFree(atmp["tmp2"]->databot_g));
  cudaSafeCall(cudaFree(atmp["tmp2"]->datatop_g));
  cudaSafeCall(cudaFree(atmp["tmp2"]->datagradbot_g));
  cudaSafeCall(cudaFree(atmp["tmp2"]->datagradtop_g));
  cudaSafeCall(cudaFree(atmp["tmp2"]->datafluxbot_g));
  cudaSafeCall(cudaFree(atmp["tmp2"]->datafluxtop_g));
  cudaSafeCall(cudaFree(atmp["tmp2"]->datamean_g));

  return 0;
}
<|MERGE_RESOLUTION|>--- conflicted
+++ resolved
@@ -89,11 +89,7 @@
   if(calcprofs)
   {
     for(fieldmap::iterator it=sp.begin(); it!=sp.end(); ++it)
-<<<<<<< HEAD
-      grid->calcmean_g(it->second->datamean_g, &it->second->data_g[grid->memoffset], atmp["tmp1"]->data_g);
-=======
-      grid->calcMean_g(it->second->datamean_g, &it->second->data_g[grid->memoffset], s["tmp1"]->data_g);
->>>>>>> 65834244
+      grid->calcMean_g(it->second->datamean_g, &it->second->data_g[grid->memoffset], atmp["tmp1"]->data_g);
   }
 
   return 0;
@@ -120,13 +116,8 @@
                                             grid->icellsp, grid->ijcellsp);
   cudaCheckError();
 
-<<<<<<< HEAD
-  double mom = grid->getsum_g(&atmp["tmp1"]->data_g[offs], atmp["tmp2"]->data_g); 
-  grid->getsum(&mom);
-=======
-  double mom = grid->getSum_g(&a["tmp1"]->data_g[offs], a["tmp2"]->data_g); 
+  double mom = grid->getSum_g(&atmp["tmp1"]->data_g[offs], atmp["tmp2"]->data_g); 
   grid->getSum(&mom);
->>>>>>> 65834244
   mom /= (grid->itot*grid->jtot*grid->zsize);
 
   return mom;
@@ -153,11 +144,7 @@
                                             grid->icellsp, grid->ijcellsp);
   cudaCheckError();
 
-<<<<<<< HEAD
-  double tke = grid->getsum_g(&atmp["tmp1"]->data_g[offs], atmp["tmp2"]->data_g); 
-=======
-  double tke = grid->getSum_g(&a["tmp1"]->data_g[offs], a["tmp2"]->data_g); 
->>>>>>> 65834244
+  double tke = grid->getSum_g(&atmp["tmp1"]->data_g[offs], atmp["tmp2"]->data_g); 
 
   grid->getSum(&tke);
   tke /= (grid->itot*grid->jtot*grid->zsize);
@@ -191,13 +178,8 @@
                                                grid->icellsp, grid->ijcellsp);
     cudaCheckError();
 
-<<<<<<< HEAD
-    mass = grid->getsum_g(&atmp["tmp1"]->data_g[offs], atmp["tmp2"]->data_g); 
-    grid->getsum(&mass);
-=======
-    mass = grid->getSum_g(&a["tmp1"]->data_g[offs], a["tmp2"]->data_g); 
+    mass = grid->getSum_g(&atmp["tmp1"]->data_g[offs], atmp["tmp2"]->data_g); 
     grid->getSum(&mass);
->>>>>>> 65834244
     mass /= (grid->itot*grid->jtot*grid->zsize);
   }
   else
