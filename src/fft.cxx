/*
 * MicroHH
 * Copyright (c) 2011-2023 Chiel van Heerwaarden
 * Copyright (c) 2011-2023 Thijs Heus
 * Copyright (c) 2014-2023 Bart van Stratum
 *
 * This file is part of MicroHH
 *
 * MicroHH is free software: you can redistribute it and/or modify
 * it under the terms of the GNU General Public License as published by
 * the Free Software Foundation, either version 3 of the License, or
 * (at your option) any later version.

 * MicroHH is distributed in the hope that it will be useful,
 * but WITHOUT ANY WARRANTY; without even the implied warranty of
 * MERCHANTABILITY or FITNESS FOR A PARTICULAR PURPOSE.  See the
 * GNU General Public License for more details.

 * You should have received a copy of the GNU General Public License
 * along with MicroHH.  If not, see <http://www.gnu.org/licenses/>.
 */

#include <stdexcept>

#include "master.h"
#include "grid.h"
#include "fft.h"


template<typename TF>
FFT<TF>::FFT(Master& masterin, Grid<TF>& gridin) :
    master(masterin), grid(gridin),
    transpose(master, grid)
{
    has_fftw_plan = false;

    // Initialize the pointers to zero.
    fftini  = nullptr;
    fftouti = nullptr;
    fftinj  = nullptr;
    fftoutj = nullptr;
}


#ifdef FLOAT_SINGLE
template<>
void FFT<float>::init()
{
    auto& gd = grid.get_grid_data();

    fftini  = fftwf_alloc_real(gd.itot*gd.jmax);
    fftouti = fftwf_alloc_real(gd.itot*gd.jmax);
    fftinj  = fftwf_alloc_real(gd.jtot*gd.iblock);
    fftoutj = fftwf_alloc_real(gd.jtot*gd.iblock);

    transpose.init();
}
#else
template<>
void FFT<double>::init()
{
    auto& gd = grid.get_grid_data();

    fftini  = fftw_alloc_real(gd.itot*gd.jmax);
    fftouti = fftw_alloc_real(gd.itot*gd.jmax);
    fftinj  = fftw_alloc_real(gd.jtot*gd.iblock);
    fftoutj = fftw_alloc_real(gd.jtot*gd.iblock);

    transpose.init();
}
#endif


#ifdef FLOAT_SINGLE
template<>
FFT<float>::~FFT()
{
    if (has_fftw_plan)
    {
        fftwf_destroy_plan(iplanff);
        fftwf_destroy_plan(iplanbf);
        fftwf_destroy_plan(jplanff);
        fftwf_destroy_plan(jplanbf);
    }

    fftwf_free(fftini);
    fftwf_free(fftouti);
    fftwf_free(fftinj);
    fftwf_free(fftoutj);

    fftwf_cleanup();
}
#else
template<>
FFT<double>::~FFT()
{
    if (has_fftw_plan)
    {
        fftw_destroy_plan(iplanf);
        fftw_destroy_plan(iplanb);
        fftw_destroy_plan(jplanf);
        fftw_destroy_plan(jplanb);
    }

    fftw_free(fftini);
    fftw_free(fftouti);
    fftw_free(fftinj);
    fftw_free(fftoutj);

    fftw_cleanup();
}
#endif


#ifdef FLOAT_SINGLE
template<>
void FFT<float>::load()
{
    // LOAD THE FFTW PLAN
    auto& gd = grid.get_grid_data();

    char filename[256];
    std::sprintf(filename, "%s.%07d", "fftwplan", 0);

    master.print_message("Loading \"%s\" ... ", filename);

    int n = fftwf_import_wisdom_from_filename(filename);
    if (n == 0)
    {
        master.print_message("FAILED\n");
        throw std::runtime_error("Error loading FFTW Plan");
    }
    else
        master.print_message("OK\n");

    // use the FFTW3 many interface in order to reduce function call overhead
    int rank = 1;
    int ni[] = {gd.itot};
    int nj[] = {gd.jtot};
    int istride = 1;
    int jstride = gd.iblock;
    int idist = gd.itot;
    int jdist = 1;

    fftwf_r2r_kind kindf[] = {FFTW_R2HC};
    fftwf_r2r_kind kindb[] = {FFTW_HC2R};

    iplanff = fftwf_plan_many_r2r(rank, ni, gd.jmax, fftini, ni, istride, idist,
            fftouti, ni, istride, idist, kindf, FFTW_ESTIMATE);
    iplanbf = fftwf_plan_many_r2r(rank, ni, gd.jmax, fftini, ni, istride, idist,
            fftouti, ni, istride, idist, kindb, FFTW_ESTIMATE);
    jplanff = fftwf_plan_many_r2r(rank, nj, gd.iblock, fftinj, nj, jstride, jdist,
            fftoutj, nj, jstride, jdist, kindf, FFTW_ESTIMATE);
    jplanbf = fftwf_plan_many_r2r(rank, nj, gd.iblock, fftinj, nj, jstride, jdist,
            fftoutj, nj, jstride, jdist, kindb, FFTW_ESTIMATE);

    has_fftw_plan = true;

    fftwf_forget_wisdom();
}
#else
template<>
void FFT<double>::load()
{
    // LOAD THE FFTW PLAN
    auto& gd = grid.get_grid_data();

    char filename[256];
    std::sprintf(filename, "%s.%07d", "fftwplan", 0);

    master.print_message("Loading \"%s\" ... ", filename);

    int n = fftw_import_wisdom_from_filename(filename);
    if (n == 0)
    {
        master.print_message("FAILED\n");
        throw std::runtime_error("Error loading FFTW Plan");
    }
    else
        master.print_message("OK\n");

    // use the FFTW3 many interface in order to reduce function call overhead
    int rank = 1;
    int ni[] = {gd.itot};
    int nj[] = {gd.jtot};
    int istride = 1;
    int jstride = gd.iblock;
    int idist = gd.itot;
    int jdist = 1;

    fftw_r2r_kind kindf[] = {FFTW_R2HC};
    fftw_r2r_kind kindb[] = {FFTW_HC2R};

    iplanf = fftw_plan_many_r2r(rank, ni, gd.jmax, fftini, ni, istride, idist,
            fftouti, ni, istride, idist, kindf, FFTW_ESTIMATE);
    iplanb = fftw_plan_many_r2r(rank, ni, gd.jmax, fftini, ni, istride, idist,
            fftouti, ni, istride, idist, kindb, FFTW_ESTIMATE);
    jplanf = fftw_plan_many_r2r(rank, nj, gd.iblock, fftinj, nj, jstride, jdist,
            fftoutj, nj, jstride, jdist, kindf, FFTW_ESTIMATE);
    jplanb = fftw_plan_many_r2r(rank, nj, gd.iblock, fftinj, nj, jstride, jdist,
            fftoutj, nj, jstride, jdist, kindb, FFTW_ESTIMATE);

    has_fftw_plan = true;

    fftw_forget_wisdom();
}
#endif


#ifdef FLOAT_SINGLE
template<>
void FFT<float>::save()
{
    // SAVE THE FFTW PLAN IN ORDER TO ENSURE BITWISE IDENTICAL RESTARTS
    // Use the FFTW3 many interface in order to reduce function call overhead.
    auto& gd = grid.get_grid_data();

    int rank = 1;
    int ni[] = {gd.itot};
    int nj[] = {gd.jtot};
    int istride = 1;
    int jstride = gd.iblock;
    int idist = gd.itot;
    int jdist = 1;

    fftwf_r2r_kind kindf[] = {FFTW_R2HC};
    fftwf_r2r_kind kindb[] = {FFTW_HC2R};

    iplanff = fftwf_plan_many_r2r(rank, ni, gd.jmax, fftini, ni, istride, idist,
                                  fftouti, ni, istride, idist, kindf, FFTW_ESTIMATE);
    iplanbf = fftwf_plan_many_r2r(rank, ni, gd.jmax, fftini, ni, istride, idist,
                                  fftouti, ni, istride, idist, kindb, FFTW_ESTIMATE);
    jplanff = fftwf_plan_many_r2r(rank, nj, gd.iblock, fftinj, nj, jstride, jdist,
                                  fftoutj, nj, jstride, jdist, kindf, FFTW_ESTIMATE);
    jplanbf = fftwf_plan_many_r2r(rank, nj, gd.iblock, fftinj, nj, jstride, jdist,
                                  fftoutj, nj, jstride, jdist, kindb, FFTW_ESTIMATE);

    has_fftw_plan = true;

    int nerror = 0;
    if (master.get_mpiid() == 0)
    {
        char filename[256];
        std::sprintf(filename, "%s.%07d", "fftwplan", 0);

        master.print_message("Saving \"%s\" ... ", filename);

        int n = fftwf_export_wisdom_to_filename(filename);
        if (n == 0)
        {
            master.print_message("FAILED\n");
            nerror++;
        }
        else
            master.print_message("OK\n");
    }

    master.sum(&nerror, 1);

    if (nerror)
        throw std::runtime_error("Error saving FFTW plan");
}
#else
template<>
void FFT<double>::save()
{
    // SAVE THE FFTW PLAN IN ORDER TO ENSURE BITWISE IDENTICAL RESTARTS
    // Use the FFTW3 many interface in order to reduce function call overhead.
    auto& gd = grid.get_grid_data();

    int rank = 1;
    int ni[] = {gd.itot};
    int nj[] = {gd.jtot};
    int istride = 1;
    int jstride = gd.iblock;
    int idist = gd.itot;
    int jdist = 1;

    fftw_r2r_kind kindf[] = {FFTW_R2HC};
    fftw_r2r_kind kindb[] = {FFTW_HC2R};

    iplanf = fftw_plan_many_r2r(rank, ni, gd.jmax, fftini, ni, istride, idist,
                                fftouti, ni, istride, idist, kindf, FFTW_ESTIMATE);
    iplanb = fftw_plan_many_r2r(rank, ni, gd.jmax, fftini, ni, istride, idist,
                                fftouti, ni, istride, idist, kindb, FFTW_ESTIMATE);
    jplanf = fftw_plan_many_r2r(rank, nj, gd.iblock, fftinj, nj, jstride, jdist,
                                fftoutj, nj, jstride, jdist, kindf, FFTW_ESTIMATE);
    jplanb = fftw_plan_many_r2r(rank, nj, gd.iblock, fftinj, nj, jstride, jdist,
                                fftoutj, nj, jstride, jdist, kindb, FFTW_ESTIMATE);

    has_fftw_plan = true;

    int nerror = 0;
    if (master.get_mpiid() == 0)
    {
        char filename[256];
        std::sprintf(filename, "%s.%07d", "fftwplan", 0);

        master.print_message("Saving \"%s\" ... ", filename);

        int n = fftw_export_wisdom_to_filename(filename);
        if (n == 0)
        {
            master.print_message("FAILED\n");
            nerror++;
        }
        else
            master.print_message("OK\n");
    }

    master.sum(&nerror, 1);

    if (nerror)
        throw std::runtime_error("Error saving FFTW plan");
}
#endif


namespace
{
    template<typename> void fftw_execute_wrapper(const fftw_plan&, const fftwf_plan&);

    #ifdef FLOAT_SINGLE
    template<>
    void fftw_execute_wrapper<float>(const fftw_plan& p, const fftwf_plan& pf)
    {
        fftwf_execute(pf);
    }
    #else
    template<>
    void fftw_execute_wrapper<double>(const fftw_plan& p, const fftwf_plan& pf)
    {
<<<<<<< HEAD
        #ifdef FLOAT_SINGLE
        fftwf_execute(pf);
        #endif
=======
        fftw_execute(p);
>>>>>>> f8eb8eb1
    }
    #endif

    #ifndef USEMPI
    template<typename TF>
    void fft_forward(TF* const restrict data,   TF* const restrict tmp1,
                     TF* const restrict fftini, TF* const restrict fftouti,
                     TF* const restrict fftinj, TF* const restrict fftoutj,
                     fftw_plan& iplanf, fftwf_plan& iplanff,
                     fftw_plan& jplanf, fftwf_plan& jplanff,
                     const Grid_data<TF>& gd, Transpose<TF>& transpose)
    {
        int kk = gd.itot*gd.jmax;

        // Process the fourier transforms slice by slice.
        for (int k=0; k<gd.kblock; ++k)
        {
            #pragma ivdep
            for (int n=0; n<gd.itot*gd.jmax; ++n)
            {
                const int ij = n;
                const int ijk = n + k*kk;
                fftini[ij] = data[ijk];
            }

            fftw_execute_wrapper<TF>(iplanf, iplanff);

            #pragma ivdep
            for (int n=0; n<gd.itot*gd.jmax; ++n)
            {
                const int ij = n;
                const int ijk = n + k*kk;
                data[ijk] = fftouti[ij];
            }
        }

        kk = gd.iblock*gd.jtot;

        // do the second fourier transform
        for (int k=0; k<gd.kblock; ++k)
        {
            #pragma ivdep
            for (int n=0; n<gd.iblock*gd.jtot; ++n)
            {
                const int ij = n;
                const int ijk = n + k*kk;
                fftinj[ij] = data[ijk];
            }

            fftw_execute_wrapper<TF>(jplanf, jplanff);

            #pragma ivdep
            for (int n=0; n<gd.iblock*gd.jtot; ++n)
            {
                const int ij = n;
                const int ijk = n + k*kk;
                // shift to use p in pressure solver
                data[ijk] = fftoutj[ij];
            }
        }
    }

    template<typename TF>
    void fft_backward(TF* const restrict data,   TF* const restrict tmp1,
                      TF* const restrict fftini, TF* const restrict fftouti,
                      TF* const restrict fftinj, TF* const restrict fftoutj,
                      fftw_plan& iplanb, fftwf_plan& iplanbf,
                      fftw_plan& jplanb, fftwf_plan& jplanbf,
                      const Grid_data<TF>& gd, Transpose<TF>& transpose)
    {
        int kk = gd.iblock*gd.jtot;

        // transform the second transform back
        for (int k=0; k<gd.kblock; ++k)
        {
            #pragma ivdep
            for (int n=0; n<gd.iblock*gd.jtot; ++n)
            {
                const int ij = n;
                const int ijk = n + k*kk;
                fftinj[ij] = data[ijk];
            }

            fftw_execute_wrapper<TF>(jplanb, jplanbf);

            #pragma ivdep
            for (int n=0; n<gd.iblock*gd.jtot; ++n)
            {
                const int ij = n;
                const int ijk = n + k*kk;
                data[ijk] = fftoutj[ij] / gd.jtot;
            }
        }

        kk = gd.itot*gd.jmax;

        // transform the first transform back
        for (int k=0; k<gd.kblock; k++)
        {
            #pragma ivdep
            for (int n=0; n<gd.itot*gd.jmax; ++n)
            {
                const int ij = n;
                const int ijk = n + k*kk;
                fftini[ij] = data[ijk];
            }

            fftw_execute_wrapper<TF>(iplanb, iplanbf);

            #pragma ivdep
            for (int n=0; n<gd.itot*gd.jmax; ++n)
            {
                const int ij = n;
                const int ijk = n + k*kk;
                // swap array here to avoid unnecessary 3d loop
                tmp1[ijk] = fftouti[ij] / gd.itot;
            }
        }
    }

    #else
    template<typename TF>
    void fft_forward(TF* const restrict data,   TF* const restrict tmp1,
                     TF* const restrict fftini, TF* const restrict fftouti,
                     TF* const restrict fftinj, TF* const restrict fftoutj,
                     fftw_plan& iplanf, fftwf_plan& iplanff,
                     fftw_plan& jplanf, fftwf_plan& jplanff,
                     const Grid_data<TF>& gd, Transpose<TF>& transpose)
    {
        // Transpose the pressure field.
        transpose.exec_zx(tmp1, data);

        int kk = gd.itot*gd.jmax;

        // Process the fourier transforms slice by slice.
        for (int k=0; k<gd.kblock; ++k)
        {
            #pragma ivdep
            for (int n=0; n<gd.itot*gd.jmax; ++n)
            {
                const int ij = n;
                const int ijk = n + k*kk;
                fftini[ij] = tmp1[ijk];
            }

            fftw_execute_wrapper<TF>(iplanf, iplanff);

            #pragma ivdep
            for (int n=0; n<gd.itot*gd.jmax; ++n)
            {
                const int ij = n;
                const int ijk = n + k*kk;
                tmp1[ijk] = fftouti[ij];
            }
        }

        // Transpose again.
        transpose.exec_xy(data, tmp1);

        kk = gd.iblock*gd.jtot;

        // Do the second fourier transform.
        for (int k=0; k<gd.kblock; ++k)
        {
            #pragma ivdep
            for (int n=0; n<gd.iblock*gd.jtot; ++n)
            {
                const int ij = n;
                const int ijk = n + k*kk;
                fftinj[ij] = data[ijk];
            }

            fftw_execute_wrapper<TF>(jplanf, jplanff);

            #pragma ivdep
            for (int n=0; n<gd.iblock*gd.jtot; ++n)
            {
                const int ij = n;
                const int ijk = n + k*kk;
                // Shift to use p in pressure solver.
                tmp1[ijk] = fftoutj[ij];
            }
        }

        // Transpose back to original orientation.
        transpose.exec_yz(data, tmp1);
    }

    template<typename TF>
    void fft_backward(TF* const restrict data,   TF* const restrict tmp1,
                      TF* const restrict fftini, TF* const restrict fftouti,
                      TF* const restrict fftinj, TF* const restrict fftoutj,
                      fftw_plan& iplanb, fftwf_plan& iplanbf,
                      fftw_plan& jplanb, fftwf_plan& jplanbf,
                      const Grid_data<TF>& gd, Transpose<TF>& transpose)
    {
        // Transpose back to y.
        transpose.exec_zy(tmp1, data);

        int kk = gd.iblock*gd.jtot;

        // Transform the second transform back.
        for (int k=0; k<gd.kblock; ++k)
        {
            #pragma ivdep
            for (int n=0; n<gd.iblock*gd.jtot; ++n)
            {
                const int ij = n;
                const int ijk = n + k*kk;
                fftinj[ij] = tmp1[ijk];
            }

            fftw_execute_wrapper<TF>(jplanb, jplanbf);

            #pragma ivdep
            for (int n=0; n<gd.iblock*gd.jtot; ++n)
            {
                const int ij = n;
                const int ijk = n + k*kk;
                data[ijk] = fftoutj[ij] / gd.jtot;
            }
        }

        // Transpose back to x.
        transpose.exec_yx(tmp1, data);

        kk = gd.itot*gd.jmax;

        // Transform the first transform back.
        for (int k=0; k<gd.kblock; ++k)
        {
            #pragma ivdep
            for (int n=0; n<gd.itot*gd.jmax; ++n)
            {
                const int ij = n;
                const int ijk = n + k*kk;
                fftini[ij] = tmp1[ijk];
            }

            fftw_execute_wrapper<TF>(iplanb, iplanbf);

            #pragma ivdep
            for (int n=0; n<gd.itot*gd.jmax; ++n)
            {
                const int ij = n;
                const int ijk = n + k*kk;
                // swap array here to avoid unnecessary 3d loop
                data[ijk] = fftouti[ij] / gd.itot;
            }
        }

        // And transpose back...
        transpose.exec_xz(tmp1, data);
    }
    #endif
}

template<typename TF>
void FFT<TF>::exec_forward(TF* const restrict data, TF* const restrict tmp1)
{
    fft_forward(data, tmp1, fftini, fftouti, fftinj, fftoutj,
            iplanf, iplanff, jplanf, jplanff, grid.get_grid_data(), transpose);
}

template<typename TF>
void FFT<TF>::exec_backward(TF* const restrict data, TF* const restrict tmp1)
{
    fft_backward(data, tmp1, fftini, fftouti, fftinj, fftoutj,
            iplanb, iplanbf, jplanb, jplanbf, grid.get_grid_data(), transpose);
}


#ifdef FLOAT_SINGLE
template class FFT<float>;
#else
template class FFT<double>;
#endif<|MERGE_RESOLUTION|>--- conflicted
+++ resolved
@@ -330,13 +330,7 @@
     template<>
     void fftw_execute_wrapper<double>(const fftw_plan& p, const fftwf_plan& pf)
     {
-<<<<<<< HEAD
-        #ifdef FLOAT_SINGLE
-        fftwf_execute(pf);
-        #endif
-=======
         fftw_execute(p);
->>>>>>> f8eb8eb1
     }
     #endif
 
