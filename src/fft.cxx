--- conflicted
+++ resolved
@@ -1,14 +1,8 @@
 /*
  * MicroHH
-<<<<<<< HEAD
- * Copyright (c) 2011-2020 Chiel van Heerwaarden
- * Copyright (c) 2011-2020 Thijs Heus
- * Copyright (c) 2014-2020 Bart van Stratum
-=======
  * Copyright (c) 2011-2024 Chiel van Heerwaarden
  * Copyright (c) 2011-2024 Thijs Heus
  * Copyright (c) 2014-2024 Bart van Stratum
->>>>>>> fc4b8f27
  *
  * This file is part of MicroHH
  *
