/*
 * MicroHH
 * Copyright (c) 2011-2015 Chiel van Heerwaarden
 * Copyright (c) 2011-2015 Thijs Heus
 * Copyright (c) 2014-2015 Bart van Stratum
 *
 * This file is part of MicroHH
 *
 * MicroHH is free software: you can redistribute it and/or modify
 * it under the terms of the GNU General Public License as published by
 * the Free Software Foundation, either version 3 of the License, or
 * (at your option) any later version.

 * MicroHH is distributed in the hope that it will be useful,
 * but WITHOUT ANY WARRANTY; without even the implied warranty of
 * MERCHANTABILITY or FITNESS FOR A PARTICULAR PURPOSE.  See the
 * GNU General Public License for more details.

 * You should have received a copy of the GNU General Public License
 * along with MicroHH.  If not, see <http://www.gnu.org/licenses/>.
 */

#include "grid.h"
#include "fields.h"
#include "diff_2.h"
#include "defines.h"
#include "constants.h"
#include "tools.h"

namespace Diff2_g
{
  __global__ void diffc(double * __restrict__ const at, const double * __restrict__ const a,
                        const double * __restrict__ const dzi, const double * __restrict__ const dzhi,
                        const double dxidxi, const double dyidyi, const double visc,
                        const int jj, const int kk,
                        const int istart, const int jstart, const int kstart,
                        const int iend, const int jend, const int kend)
  {
    const int i = blockIdx.x*blockDim.x + threadIdx.x + istart;
    const int j = blockIdx.y*blockDim.y + threadIdx.y + jstart;
    const int k = blockIdx.z + kstart;
  
    if(i < iend && j < jend && k < kend)
    {
      const int ijk = i + j*jj + k*kk;
      const int ii = 1;
  
      at[ijk] += visc * (
            + (  (a[ijk+ii] - a[ijk   ]) 
               - (a[ijk   ] - a[ijk-ii]) ) * dxidxi 
            + (  (a[ijk+jj] - a[ijk   ]) 
               - (a[ijk   ] - a[ijk-jj]) ) * dyidyi
            + (  (a[ijk+kk] - a[ijk   ]) * dzhi[k+1]
               - (a[ijk   ] - a[ijk-kk]) * dzhi[k]   ) * dzi[k] );
    }
  }
  
  __global__ void diffw(double * __restrict__ const at, const double * __restrict__ const a,
                        const double * __restrict__ const dzi, const double * __restrict__ const dzhi,
                        const double dxidxi, const double dyidyi, const double visc,
                        const int jj, const int kk,
                        const int istart, const int jstart, const int kstart,
                        const int iend, const int jend, const int kend)
  {
    const int i = blockIdx.x*blockDim.x + threadIdx.x + istart;
    const int j = blockIdx.y*blockDim.y + threadIdx.y + jstart;
    const int k = blockIdx.z + kstart;
  
    if(i < iend && j < jend && k > kstart && k < kend)
    {
      const int ijk = i + j*jj + k*kk;
      const int ii = 1;
  
      at[ijk] += visc * (
            + (  (a[ijk+ii] - a[ijk   ])
               - (a[ijk   ] - a[ijk-ii]) ) * dxidxi
            + (  (a[ijk+jj] - a[ijk   ])
               - (a[ijk   ] - a[ijk-jj]) ) * dyidyi
            + (  (a[ijk+kk] - a[ijk   ]) * dzi[k]
               - (a[ijk   ] - a[ijk-kk]) * dzi[k-1] ) * dzhi[k] );
    }
  }
}

#ifdef USECUDA
void Diff2::exec()
{
  const int blocki = grid->iThreadBlock;
  const int blockj = grid->jThreadBlock;
  const int gridi = grid->imax/blocki + (grid->imax%blocki > 0);
  const int gridj = grid->jmax/blockj + (grid->jmax%blockj > 0);

  dim3 gridGPU (gridi, gridj, grid->kmax);
  dim3 blockGPU(blocki, blockj, 1);

  const double dxidxi = 1./(grid->dx*grid->dx);
  const double dyidyi = 1./(grid->dy*grid->dy);

  const int offs = grid->memoffset;

<<<<<<< HEAD
  diff_2_diffc<<<gridGPU, blockGPU>>>(&fields->ut->data_g[offs], &fields->u->data_g[offs],
                                      grid->dzi_g, grid->dzhi_g,
                                      dxidxi, dyidyi, fields->visc,
                                      grid->icellsp, grid->ijcellsp,
                                      grid->istart, grid->jstart, grid->kstart,
                                      grid->iend, grid->jend, grid->kend);
  cudaCheckError();

  diff_2_diffc<<<gridGPU, blockGPU>>>(&fields->vt->data_g[offs], &fields->v->data_g[offs],
                                      grid->dzi_g, grid->dzhi_g,
                                      dxidxi, dyidyi, fields->visc,
                                      grid->icellsp, grid->ijcellsp,
                                      grid->istart, grid->jstart, grid->kstart,
                                      grid->iend, grid->jend, grid->kend);
  cudaCheckError();

  diff_2_diffw<<<gridGPU, blockGPU>>>(&fields->wt->data_g[offs], &fields->w->data_g[offs],
                                      grid->dzi_g, grid->dzhi_g,
                                      dxidxi, dyidyi, fields->visc,
                                      grid->icellsp, grid->ijcellsp,
                                      grid->istart, grid->jstart, grid->kstart,
                                      grid->iend, grid->jend, grid->kend);
=======
  Diff2_g::diffc<<<gridGPU, blockGPU>>>(&fields->ut->data_g[offs], &fields->u->data_g[offs],
                                        grid->dzi_g, grid->dzhi_g,
                                        dxidxi, dyidyi, fields->visc,
                                        grid->icellsp, grid->ijcellsp,
                                        grid->istart, grid->jstart, grid->kstart,
                                        grid->iend, grid->jend, grid->kend);
>>>>>>> 306b9c3f
  cudaCheckError();

  Diff2_g::diffc<<<gridGPU, blockGPU>>>(&fields->vt->data_g[offs], &fields->v->data_g[offs],
                                        grid->dzi_g, grid->dzhi_g,
                                        dxidxi, dyidyi, fields->visc,
                                        grid->icellsp, grid->ijcellsp,
                                        grid->istart, grid->jstart, grid->kstart,
                                        grid->iend, grid->jend, grid->kend);
  cudaCheckError();

  Diff2_g::diffw<<<gridGPU, blockGPU>>>(&fields->wt->data_g[offs], &fields->w->data_g[offs],
                                        grid->dzi_g, grid->dzhi_g,
                                        dxidxi, dyidyi, fields->visc,
                                        grid->icellsp, grid->ijcellsp,
                                        grid->istart, grid->jstart, grid->kstart,
                                        grid->iend, grid->jend, grid->kend);
  cudaCheckError();
<<<<<<< HEAD
=======

>>>>>>> 306b9c3f

  for(FieldMap::const_iterator it = fields->st.begin(); it!=fields->st.end(); it++)
    Diff2_g::diffc<<<gridGPU, blockGPU>>>(&it->second->data_g[offs], &fields->sp[it->first]->data_g[offs],
                                          grid->dzi_g, grid->dzhi_g,
                                          dxidxi, dyidyi, fields->sp[it->first]->visc,
                                          grid->icellsp, grid->ijcellsp,
                                          grid->istart, grid->jstart, grid->kstart,
                                          grid->iend, grid->jend, grid->kend);
  cudaCheckError();
}
#endif<|MERGE_RESOLUTION|>--- conflicted
+++ resolved
@@ -98,37 +98,12 @@
 
   const int offs = grid->memoffset;
 
-<<<<<<< HEAD
-  diff_2_diffc<<<gridGPU, blockGPU>>>(&fields->ut->data_g[offs], &fields->u->data_g[offs],
-                                      grid->dzi_g, grid->dzhi_g,
-                                      dxidxi, dyidyi, fields->visc,
-                                      grid->icellsp, grid->ijcellsp,
-                                      grid->istart, grid->jstart, grid->kstart,
-                                      grid->iend, grid->jend, grid->kend);
-  cudaCheckError();
-
-  diff_2_diffc<<<gridGPU, blockGPU>>>(&fields->vt->data_g[offs], &fields->v->data_g[offs],
-                                      grid->dzi_g, grid->dzhi_g,
-                                      dxidxi, dyidyi, fields->visc,
-                                      grid->icellsp, grid->ijcellsp,
-                                      grid->istart, grid->jstart, grid->kstart,
-                                      grid->iend, grid->jend, grid->kend);
-  cudaCheckError();
-
-  diff_2_diffw<<<gridGPU, blockGPU>>>(&fields->wt->data_g[offs], &fields->w->data_g[offs],
-                                      grid->dzi_g, grid->dzhi_g,
-                                      dxidxi, dyidyi, fields->visc,
-                                      grid->icellsp, grid->ijcellsp,
-                                      grid->istart, grid->jstart, grid->kstart,
-                                      grid->iend, grid->jend, grid->kend);
-=======
   Diff2_g::diffc<<<gridGPU, blockGPU>>>(&fields->ut->data_g[offs], &fields->u->data_g[offs],
                                         grid->dzi_g, grid->dzhi_g,
                                         dxidxi, dyidyi, fields->visc,
                                         grid->icellsp, grid->ijcellsp,
                                         grid->istart, grid->jstart, grid->kstart,
                                         grid->iend, grid->jend, grid->kend);
->>>>>>> 306b9c3f
   cudaCheckError();
 
   Diff2_g::diffc<<<gridGPU, blockGPU>>>(&fields->vt->data_g[offs], &fields->v->data_g[offs],
@@ -146,10 +121,7 @@
                                         grid->istart, grid->jstart, grid->kstart,
                                         grid->iend, grid->jend, grid->kend);
   cudaCheckError();
-<<<<<<< HEAD
-=======
 
->>>>>>> 306b9c3f
 
   for(FieldMap::const_iterator it = fields->st.begin(); it!=fields->st.end(); it++)
     Diff2_g::diffc<<<gridGPU, blockGPU>>>(&it->second->data_g[offs], &fields->sp[it->first]->data_g[offs],
