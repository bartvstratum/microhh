--- conflicted
+++ resolved
@@ -53,11 +53,8 @@
         using Pres<TF>::master;
         using Pres<TF>::grid;
         using Pres<TF>::fields;
-<<<<<<< HEAD
+        using Pres<TF>::field3d_operators;
         Boundary_cyclic<TF> boundary_cyclic;
-=======
-        using Pres<TF>::field3d_operators;
->>>>>>> 774a655a
 
         std::vector<TF> bmati;
         std::vector<TF> bmatj;
