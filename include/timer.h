--- conflicted
+++ resolved
@@ -83,39 +83,31 @@
 
         void save()
         {
-<<<<<<< HEAD
-            auto md = master.get_MPI_data();
+            if (sw_timer)
+            {
+                auto md = master.get_MPI_data();
 
-            if (md.mpiid == 0)
-                std::cout << "Timer \"" << name << "\"" << std::endl;
+                if (md.mpiid == 0)
+                    std::cout << "Timer \"" << name << "\"" << std::endl;
 
-            for (auto& timer : timings)
-=======
-            if (sw_timer)
->>>>>>> dae636c7
-            {
-                auto md=master.get_MPI_data();
-
-                std::cout << "Timer \"" << name << "\"" << std::endl;
-                for (auto& timer: timings)
+                for (auto& timer : timings)
                 {
                     // Get statistics along all MPI tasks
-                    TF min=timer.second.elapsed;
-                    TF mean=timer.second.elapsed;
-                    TF max=timer.second.elapsed;
+                    TF min  = timer.second.elapsed;
+                    TF mean = timer.second.elapsed;
+                    TF max  = timer.second.elapsed;
 
                     master.sum(&mean, 1);
-                    master.min(&min, 1);
-                    master.max(&max, 1);
+                    master.min(&min,  1);
+                    master.max(&max,  1);
 
-                    mean/=md.nprocs;
+                    mean /= md.nprocs;
 
                     if (md.mpiid == 0)
-                        std::cout << " - " << timer.first << " min=" << min << " mean=" << mean << " max=" << max
-                                  << std::endl;
+                        std::cout << " - " << timer.first << " min=" << min << " mean=" << mean << " max=" << max << std::endl;
 
                     // Reset timer.
-                    timer.second.elapsed=0;
+                    timer.second.elapsed = 0;
                 }
             }
         };
