--- conflicted
+++ resolved
@@ -56,12 +56,7 @@
         virtual ~Thermo_dry(); // Destructor of the dry thermodynamics class.
 
         void init();
-<<<<<<< HEAD
-        void create(Input&, Netcdf_handle&, Stats<TF>&, Column<TF>&, Cross<TF>&, Dump<TF>&);
-        void create_basestate(Input&, Netcdf_handle&);
-=======
         void create(Input&, Netcdf_handle&, Stats<TF>&, Column<TF>&, Cross<TF>&, Dump<TF>&, Timeloop<TF>&);
->>>>>>> d898a439
         void exec(const double, Stats<TF>&); // Add the tendencies belonging to the buoyancy.
         unsigned long get_time_limit(unsigned long, double); // Compute the time limit (n/a for thermo_dry).
 
@@ -126,6 +121,7 @@
             { throw std::runtime_error("Function get_land_surface_fields not implemented"); }
 
         // Empty functions that are allowed to pass.
+        void create_basestate(Input&, Netcdf_handle&) {};
         void load(const int) {};
         void save(const int) {};
 
