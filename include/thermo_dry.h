/*
 * MicroHH
 * Copyright (c) 2011-2013 Chiel van Heerwaarden
 * Copyright (c) 2011-2013 Thijs Heus
 *
 * This file is part of MicroHH
 *
 * MicroHH is free software: you can redistribute it and/or modify
 * it under the terms of the GNU General Public License as published by
 * the Free Software Foundation, either version 3 of the License, or
 * (at your option) any later version.

 * MicroHH is distributed in the hope that it will be useful,
 * but WITHOUT ANY WARRANTY; without even the implied warranty of
 * MERCHANTABILITY or FITNESS FOR A PARTICULAR PURPOSE.  See the
 * GNU General Public License for more details.

 * You should have received a copy of the GNU General Public License
 * along with MicroHH.  If not, see <http://www.gnu.org/licenses/>.
 */

#ifndef THERMO_DRY
#define THERMO_DRY

#include "thermo.h"

// forward declarations to speed up build time
class cmaster;
class cgrid;
class cfields;
class cstats;

/**
 * Class for the dry thermodynamics.
 * This class is responsible for the computation of the right hand side term related to
 * the acceleration by buoyancy. In the dry thermodynamics temperature and buoyancy are
 * equivalent and no complex buoyancy function is required.
 */
class cthermo_dry : public cthermo
{
  public:
    cthermo_dry(cmodel *);     ///< Constructor of the dry thermodynamics class.
    ~cthermo_dry();            ///< Destructor of the dry thermodynamics class.
    int readinifile(cinput *); ///< Processing data of the input file.
    int init();
<<<<<<< HEAD
    int create();
=======
    int create(cinput *);
>>>>>>> 97dba3a0
    int exec();                ///< Add the tendencies belonging to the buoyancy.
    int execstats();
    int execcross();

    int checkthermofield(std::string name);
    int getthermofield(cfield3d *, cfield3d *, std::string name);
    int getbuoyancysurf(cfield3d *);             ///< Compute the near-surface and bottom buoyancy for usage in another routine.
    int getbuoyancyfluxbot(cfield3d *);          ///< Compute the bottom buoyancy flux for usage in another routine.
    int getprogvars(std::vector<std::string> *); ///< Retrieve a list of prognostic variables.

  private:
<<<<<<< HEAD
    // cross sections
    std::vector<std::string> crosslist;           ///< List with all crosses from ini file
    std::vector<std::string> allowedcrossvars;    ///< List with allowed cross variables

    int calcbuoyancy(double *, double *);         ///< Calculation of the buoyancy.
=======
    int calcbuoyancy(double *, double *, double *);     ///< Calculation of the buoyancy.
    int calcN2(double *, double *, double *, double *); ///< Calculation of the Brunt-Vaissala frequency.
>>>>>>> 97dba3a0
    int calcbuoyancybot(double *, double *,
                        double *, double *,
                        double *, double *);                ///< Calculation of the near-surface and surface buoyancy.
    int calcbuoyancyfluxbot(double *, double *, double *);  ///< Calculation of the buoyancy flux at the bottom.
    int calcbuoyancytend_2nd(double *, double *, double *); ///< Calculation of the buoyancy tendency with 2nd order accuracy.
    int calcbuoyancytend_4th(double *, double *, double *); ///< Calculation of the buoyancy tendency with 4th order accuracy.

    inline double interp2(const double, const double); ///< 2nd order interpolation function.
    inline double interp4(const double, const double, 
                          const double, const double); ///< 4th order interpolation function.

<<<<<<< HEAD
    double thref; ///< Reference potential temperature.

    cstats *stats;
=======
    // double thref0; ///< Reference potential temperature.
    double pbot; ///< Surface pressure.

    double *thref;
    double *pref;
    double *exner;
    // double *rhoref;

    double *threfh;
    double *prefh;
    double *exnerh;
    // double *rhorefh;
>>>>>>> 97dba3a0
};
#endif<|MERGE_RESOLUTION|>--- conflicted
+++ resolved
@@ -43,11 +43,7 @@
     ~cthermo_dry();            ///< Destructor of the dry thermodynamics class.
     int readinifile(cinput *); ///< Processing data of the input file.
     int init();
-<<<<<<< HEAD
-    int create();
-=======
     int create(cinput *);
->>>>>>> 97dba3a0
     int exec();                ///< Add the tendencies belonging to the buoyancy.
     int execstats();
     int execcross();
@@ -59,16 +55,13 @@
     int getprogvars(std::vector<std::string> *); ///< Retrieve a list of prognostic variables.
 
   private:
-<<<<<<< HEAD
+    int calcbuoyancy(double *, double *, double *);     ///< Calculation of the buoyancy.
+    int calcN2(double *, double *, double *, double *); ///< Calculation of the Brunt-Vaissala frequency.
+    
     // cross sections
     std::vector<std::string> crosslist;           ///< List with all crosses from ini file
     std::vector<std::string> allowedcrossvars;    ///< List with allowed cross variables
 
-    int calcbuoyancy(double *, double *);         ///< Calculation of the buoyancy.
-=======
-    int calcbuoyancy(double *, double *, double *);     ///< Calculation of the buoyancy.
-    int calcN2(double *, double *, double *, double *); ///< Calculation of the Brunt-Vaissala frequency.
->>>>>>> 97dba3a0
     int calcbuoyancybot(double *, double *,
                         double *, double *,
                         double *, double *);                ///< Calculation of the near-surface and surface buoyancy.
@@ -80,12 +73,9 @@
     inline double interp4(const double, const double, 
                           const double, const double); ///< 4th order interpolation function.
 
-<<<<<<< HEAD
-    double thref; ///< Reference potential temperature.
+    // double thref0; ///< Reference potential temperature.
 
     cstats *stats;
-=======
-    // double thref0; ///< Reference potential temperature.
     double pbot; ///< Surface pressure.
 
     double *thref;
@@ -97,6 +87,5 @@
     double *prefh;
     double *exnerh;
     // double *rhorefh;
->>>>>>> 97dba3a0
 };
 #endif