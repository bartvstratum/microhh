--- conflicted
+++ resolved
@@ -42,12 +42,9 @@
     virtual int getN2(cfield3d *, cfield3d *);       ///< Compute the buoyancy for usage in another routine.
     virtual int getbuoyancysurf(cfield3d *);
     virtual int getbuoyancyfluxbot(cfield3d *);
-<<<<<<< HEAD
-=======
     //virtual int getbuoyancy(cfield3d *, cfield3d *);
     virtual int checkthermofield(std::string name);
     virtual int getthermofield(cfield3d *, cfield3d *, std::string name);
->>>>>>> cf903137
 
     std::string getname();
 
