--- conflicted
+++ resolved
@@ -73,13 +73,8 @@
         Master& master;
         Grid<TF>& grid;
         Fields<TF>& fields;
-<<<<<<< HEAD
-        Field3d_operators<TF>& field3d_operators;
-
-=======
         Field3d_operators<TF> field3d_operators;
         
->>>>>>> 847e571c
         // Internal switches for various forcings
         Large_scale_pressure_type swlspres;
 
