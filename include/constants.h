/*
 * MicroHH
 * Copyright (c) 2011-2020 Chiel van Heerwaarden
 * Copyright (c) 2011-2020 Thijs Heus
 * Copyright (c) 2014-2020 Bart van Stratum
 *
 * This file is part of MicroHH
 *
 * MicroHH is free software: you can redistribute it and/or modify
 * it under the terms of the GNU General Public License as published by
 * the Free Software Foundation, either version 3 of the License, or
 * (at your option) any later version.

 * MicroHH is distributed in the hope that it will be useful,
 * but WITHOUT ANY WARRANTY; without even the implied warranty of
 * MERCHANTABILITY or FITNESS FOR A PARTICULAR PURPOSE.  See the
 * GNU General Public License for more details.

 * You should have received a copy of the GNU General Public License
 * along with MicroHH.  If not, see <http://www.gnu.org/licenses/>.
 */

#ifndef CONSTANTS_H
#define CONSTANTS_H

#include <climits>
#include <cmath>

namespace Constants
{
    template<typename TF> constexpr TF kappa = 0.4;           // von Karman constant
    template<typename TF> constexpr TF grav  = 9.81;          // Gravitational acceleration [m s-2]
    template<typename TF> constexpr TF Rd    = 287.04;        // Gas constant for dry air [J K-1 kg-1]
    template<typename TF> constexpr TF Rv    = 461.5;         // Gas constant for water vapor [J K-1 kg-1]
    template<typename TF> constexpr TF cp    = 1005;          // Specific heat of air at constant pressure [J kg-1 K-1]
    template<typename TF> constexpr TF Lv    = 2.501e6;       // Latent heat of vaporization [J kg-1]
    template<typename TF> constexpr TF Lf    = 3.337e5;       // Latent heat of fusion [J kg-1]
    template<typename TF> constexpr TF Ls    = Lv<TF>+Lf<TF>; // Latent heat of sublimation [J kg-1]
    template<typename TF> constexpr TF T0    = 273.15;        // Freezing / melting temperature [K]
    template<typename TF> constexpr TF p0    = 1.e5;          // Reference pressure [Pa]
    template<typename TF> constexpr TF ep    = Rd<TF>/Rv<TF>;
    template<typename TF> constexpr TF rho_w = 1.e3;          // Density of water [kg m-3]
    template<typename TF> constexpr TF rho_i = 7.e2;          // Density of ice   [kg m-3]
<<<<<<< HEAD
    template<typename TF> constexpr TF sigma_b = 5.67e-8;     // Boltzmann constant [W m-1 K-1]

    // Soil / land-surface specific constants
    template<typename TF> constexpr TF rho_C_matrix   = 1.6e6;   // Volumetric soil heat capacity [J m-3 K-1]
    template<typename TF> constexpr TF rho_C_water    = 4.18e6;  // Volumetric water heat capacity [J m-3 K-1]
    template<typename TF> constexpr TF gamma_T_matrix = 3.4293695508945325; //  pow(7.7, 0.4)*pow(2,(1-0.4));  // Heat conductivity soil [J s-1 m-1 K-1]
    template<typename TF> constexpr TF gamma_T_water  = 0.57;    // Heat conductivity water [J s-1 m-1 K-1]
    template<typename TF> constexpr TF wlmax = 0.0002;           // Max water depth on vegetation/soil
=======
    template<typename TF> constexpr TF mu0_min = 1e-6;        // Minimum value used for cos(sza)
>>>>>>> da1d0acc

    // Coefficients saturation vapor pressure estimation
    // Original MicroHH (/ UCLA-LES)
    template<typename TF> constexpr TF c0 = 0.6105851e+03;
    template<typename TF> constexpr TF c1 = 0.4440316e+02;
    template<typename TF> constexpr TF c2 = 0.1430341e+01;
    template<typename TF> constexpr TF c3 = 0.2641412e-01;
    template<typename TF> constexpr TF c4 = 0.2995057e-03;
    template<typename TF> constexpr TF c5 = 0.2031998e-05;
    template<typename TF> constexpr TF c6 = 0.6936113e-08;
    template<typename TF> constexpr TF c7 = 0.2564861e-11;
    template<typename TF> constexpr TF c8 = -.3704404e-13;

    // Coefficients Taylor expansion Arden Buck equation (1981) around T=T0
    template<typename TF> constexpr TF c00  = +6.1121000000E+02;
    template<typename TF> constexpr TF c10  = +4.4393067270E+01;
    template<typename TF> constexpr TF c20  = +1.4279398448E+00;
    template<typename TF> constexpr TF c30  = +2.6415206946E-02;
    template<typename TF> constexpr TF c40  = +3.0291749160E-04;
    template<typename TF> constexpr TF c50  = +2.1159987257E-06;
    template<typename TF> constexpr TF c60  = +7.5015702516E-09;
    template<typename TF> constexpr TF c70  = -1.5604873363E-12;
    template<typename TF> constexpr TF c80  = -9.9726710231E-14;
    template<typename TF> constexpr TF c90  = -4.8165754883E-17;
    template<typename TF> constexpr TF c100 = +1.3839187032E-18;

    // Coefficients exner function estimation
    template<typename TF> constexpr TF ex1 = 2.85611940298507510698e-06;
    template<typename TF> constexpr TF ex2 = -1.02018879928714644313e-11;
    template<typename TF> constexpr TF ex3 = 5.82999832046362073082e-17;
    template<typename TF> constexpr TF ex4 = -3.95621945728655163954e-22;
    template<typename TF> constexpr TF ex5 = 2.93898686274077761686e-27;
    template<typename TF> constexpr TF ex6 = -2.30925409555411170635e-32;
    template<typename TF> constexpr TF ex7 = 1.88513914720731231360e-37;

    // BvS: Perhaps better off back in defines.h? Separate namespace?
    const double        dtiny  = 1.e-30;
    const double        dsmall = 1.e-9;
    const double        dbig   = 1.e9;
    const double        dhuge  = 1.e30;
    const unsigned long ulhuge = ULONG_MAX;
}
#endif<|MERGE_RESOLUTION|>--- conflicted
+++ resolved
@@ -41,7 +41,7 @@
     template<typename TF> constexpr TF ep    = Rd<TF>/Rv<TF>;
     template<typename TF> constexpr TF rho_w = 1.e3;          // Density of water [kg m-3]
     template<typename TF> constexpr TF rho_i = 7.e2;          // Density of ice   [kg m-3]
-<<<<<<< HEAD
+    template<typename TF> constexpr TF mu0_min = 1e-6;        // Minimum value used for cos(sza)
     template<typename TF> constexpr TF sigma_b = 5.67e-8;     // Boltzmann constant [W m-1 K-1]
 
     // Soil / land-surface specific constants
@@ -50,9 +50,6 @@
     template<typename TF> constexpr TF gamma_T_matrix = 3.4293695508945325; //  pow(7.7, 0.4)*pow(2,(1-0.4));  // Heat conductivity soil [J s-1 m-1 K-1]
     template<typename TF> constexpr TF gamma_T_water  = 0.57;    // Heat conductivity water [J s-1 m-1 K-1]
     template<typename TF> constexpr TF wlmax = 0.0002;           // Max water depth on vegetation/soil
-=======
-    template<typename TF> constexpr TF mu0_min = 1e-6;        // Minimum value used for cos(sza)
->>>>>>> da1d0acc
 
     // Coefficients saturation vapor pressure estimation
     // Original MicroHH (/ UCLA-LES)
