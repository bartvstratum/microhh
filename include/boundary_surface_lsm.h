/*
 * MicroHH
 * Copyright (c) 2011-2020 Chiel van Heerwaarden
 * Copyright (c) 2011-2020 Thijs Heus
 * Copyright (c) 2014-2020 Bart van Stratum
 *
 * This file is part of MicroHH
 *
 * MicroHH is free software: you can redistribute it and/or modify
 * it under the terms of the GNU General Public License as published by
 * the Free Software Foundation, either version 3 of the License, or
 * (at your option) any later version.

 * MicroHH is distributed in the hope that it will be useful,
 * but WITHOUT ANY WARRANTY; without even the implied warranty of
 * MERCHANTABILITY or FITNESS FOR A PARTICULAR PURPOSE.  See the
 * GNU General Public License for more details.

 * You should have received a copy of the GNU General Public License
 * along with MicroHH.  If not, see <http://www.gnu.org/licenses/>.
 */

#ifndef BOUNDARY_SURFACE_LSM_H
#define BOUNDARY_SURFACE_LSM_H

#include "boundary.h"
#include "stats.h"
#include "field3d_operators.h"

enum class Soil_interpolation_type {Mean, Max, Harmonic_mean};

<<<<<<< HEAD
template<typename TF>
struct Surface_tile
{
    std::string long_name;    // Descriptive name of tile

    // Shared
    std::vector<TF> fraction; // Grid point fraction tile (-)
    std::vector<TF> thl_bot;  // Skin (liquid water) potential temperature (K)
    std::vector<TF> qt_bot;   // Skin specific humidity (kg kg-1)

    // Surface layer
    std::vector<TF> obuk;     // Obukhov length (m)
    std::vector<TF> ustar;    // Friction velocity (m s-1)
    std::vector<TF> bfluxbot; // Friction velocity (m s-1)
    std::vector<int> nobuk;   // Index in LUT
    std::vector<TF> ra;       // Aerodynamic resistance (s m-1)

    // Land surface
    std::vector<TF> rs;       // Surface resistance (canopy or soil, s m-1)
    std::vector<TF> H;        // Sensible heat flux (W m-2)
    std::vector<TF> LE;       // Latent heat flux (W m-2)
    std::vector<TF> G;        // Soil heat flux (W m-2)
    std::vector<TF> S;        // Storage flux (W m-2)

    #ifdef USECUDA
    // Shared
    TF* fraction_g; // Grid point fraction tile (-)
    TF* thl_bot_g;  // Skin (liquid water) potential temperature (K)
    TF* qt_bot_g;   // Skin specific humidity (kg kg-1)

    // Surface layer
    TF* obuk_g;     // Obukhov length (m)
    TF* ustar_g;    // Friction velocity (m s-1)
    TF* bfluxbot_g; // Friction velocity (m s-1)
    int* nobuk_g;   // Index in LUT
    TF* ra_g;       // Aerodynamic resistance (s m-1)

    // Land surface
    TF* rs_g;       // Surface resistance (canopy or soil, s m-1)
    TF* H_g;        // Sensible heat flux (W m-2)
    TF* LE_g;       // Latent heat flux (W m-2)
    TF* G_g;        // Soil heat flux (W m-2)
    TF* S_g;        // Storage flux (W m-2)
    #endif
};

template<typename TF>
using Tile_map = std::map<std::string, Surface_tile<TF>>;
=======
//template<typename TF>
//struct Surface_tile
//{
//    std::string long_name;    // Descriptive name of tile
//
//    // Shared
//    std::vector<TF> fraction; // Grid point fraction tile (-)
//    std::vector<TF> thl_bot;  // Skin (liquid water) potential temperature (K)
//    std::vector<TF> qt_bot;   // Skin specific humidity (kg kg-1)
//
//    // Surface layer
//    std::vector<TF> obuk;     // Obukhov length (m)
//    std::vector<TF> ustar;    // Friction velocity (m s-1)
//    std::vector<TF> bfluxbot; // Friction velocity (m s-1)
//    std::vector<int> nobuk;   // Index in LUT
//    std::vector<TF> ra;       // Aerodynamic resistance (s m-1)
//
//    // Land surface
//    std::vector<TF> rs;       // Surface resistance (canopy or soil, s m-1)
//    std::vector<TF> H;        // Sensible heat flux (W m-2)
//    std::vector<TF> LE;       // Latent heat flux (W m-2)
//    std::vector<TF> G;        // Soil heat flux (W m-2)
//    std::vector<TF> S;        // Storage flux (W m-2)
//};

//template<typename TF>
//using Tile_map = std::map<std::string, Surface_tile<TF>>;
>>>>>>> b8d89d7e

template<typename TF>
class Boundary_surface_lsm : public Boundary<TF>
{
    public:
        Boundary_surface_lsm(Master&, Grid<TF>&, Soil_grid<TF>&, Fields<TF>&, Input&);
        ~Boundary_surface_lsm();

        void init(Input&, Thermo<TF>&);
        void create_cold_start(Netcdf_handle&);
        void create(Input&, Netcdf_handle&, Stats<TF>&, Column<TF>&, Cross<TF>&, Timeloop<TF>&);
        void set_values();

        const std::vector<TF>& get_z0m()  const { return z0m; };
        const std::vector<TF>& get_dudz() const { return dudz_mo; }
        const std::vector<TF>& get_dvdz() const { return dvdz_mo; }
        const std::vector<TF>& get_dbdz() const { return dbdz_mo; }
	const std::vector<TF>& get_lai()  const { return lai; }                   	//< get the standard lai value
	const std::vector<int>& get_water_mask() const { return water_mask; }	  	//get the water mask
	const std::vector<TF>& get_c_veg() const { return c_veg; }					//get the vegetation fraction per tile
	const Tile_map<TF>& get_tiles()   const { return tiles; }

        void exec(Thermo<TF>&, Radiation<TF>&, Microphys<TF>&, Timeloop<TF>&);
        void exec_stats(Stats<TF>&);
        void exec_column(Column<TF>&);
        void exec_cross(Cross<TF>&, unsigned long);

        void load(const int, Thermo<TF>&);
        void save(const int, Thermo<TF>&);

        #ifdef USECUDA
        // GPU functions and variables
        void prepare_device();
        void clear_device();
        void forward_device();
        void backward_device();

        TF* get_z0m_g()  { return z0m_g; };
        TF* get_dudz_g() { return dudz_mo_g; };
        TF* get_dvdz_g() { return dvdz_mo_g; };
        TF* get_dbdz_g() { return dbdz_mo_g; };
        #endif

    protected:
        void process_input(Input&, Thermo<TF>&); // Process and check the surface input
        void init_surface_layer(Input&);         // Allocate and initialize the surface layer arrays
        void init_land_surface();                // Allocate and initialize the land surface arrays
        void init_solver();                      // Prepare the lookup table's for the surface layer solver
        void create_stats(Stats<TF>&, Column<TF>&, Cross<TF>&);

    private:
        using Boundary<TF>::master;
        using Boundary<TF>::grid;
        using Boundary<TF>::soil_grid;
        using Boundary<TF>::fields;
        using Boundary<TF>::boundary_cyclic;
        using Boundary<TF>::swboundary;
        using Boundary<TF>::field3d_io;

        using Boundary<TF>::process_bcs;

        using Boundary<TF>::mbcbot;
        using Boundary<TF>::ubot;
        using Boundary<TF>::vbot;

        Field3d_operators<TF> field3d_operators;

        typedef std::map<std::string, Field3dBc<TF>> BcMap;
        using Boundary<TF>::sbc;

        void get_tiled_mean(std::vector<TF>&, std::string, TF);

        bool sw_constant_z0;
        bool sw_homogeneous;
        bool sw_free_drainage;
        bool sw_water;
        bool sw_tile_stats;
        bool sw_tile_stats_col;
        bool sw_homogenize_sfc;

        TF emis_sfc;

        std::vector<std::string> tile_names {"veg", "soil" ,"wet"};
        Tile_map<TF> tiles;

        std::vector<float> zL_sl;
        std::vector<float> f_sl;
        std::vector<int> nobuk;

        std::vector<TF> z0m;
        std::vector<TF> z0h;

        std::vector<TF> ustar;
        std::vector<TF> obuk;

        std::vector<TF> dudz_mo;
        std::vector<TF> dvdz_mo;
        std::vector<TF> dbdz_mo;

        // Lookup tables van Genuchten parameterisation
        std::shared_ptr<Netcdf_file> nc_lookup_table;

        // Soil cross-sections
        std::vector<std::string> crosslist;

        // 2D fields with surface properties
        std::vector<TF> gD_coeff;        // Coefficient in response surface to VPD (Pa)
        std::vector<TF> c_veg;           // Vegetation fraction (-)
        std::vector<TF> lai;             // Leaf area index (-)
        std::vector<TF> rs_veg_min;      // Minimum vegetation resistance (s m-1)
        std::vector<TF> rs_soil_min;     // Minimum soil resistance (s m-1)
        std::vector<TF> lambda_stable;   // Skin conductivity stable conditions (W m-2 K-1)
        std::vector<TF> lambda_unstable; // Skin conductivity unstable conditions (W m-2 K-1)
        std::vector<TF> cs_veg;          // Heat capacity skin layer (J K-1 m-2)
        std::vector<int> water_mask;     // Mask for open water (-)
        std::vector<TF> t_bot_water;

        std::vector<TF> interception;   // Interception rain/dew by surface (m s-1)
        std::vector<TF> throughfall;    // Throughfall rain/dew onto soil (m s-1)
        std::vector<TF> infiltration;   // Infiltration moisture into soil (m s-1)
        std::vector<TF> runoff;         // Surface runoff from soil (m s-1)

        // Soil properties
        std::vector<int> soil_index;    // Index in lookup tables
        std::vector<TF> diffusivity;    // Full level (m2 s-1)
        std::vector<TF> diffusivity_h;  // Half level (m2 s-1)
        std::vector<TF> conductivity;   // Full level (unit m s-1)
        std::vector<TF> conductivity_h; // Half level (unit m s-1)
        std::vector<TF> source;         // Source term (unit s-1)
        std::vector<TF> root_fraction;  // Root fraction per soil layer (-)

        // Lookup table data obtained from input NetCDF file:
        std::vector<TF> theta_res;  // Residual soil moisture content (m3 m-3)
        std::vector<TF> theta_wp;   // Soil moisture content at wilting point (m3 m-3)
        std::vector<TF> theta_fc;   // Soil moisture content at field capacity (m3 m-3)
        std::vector<TF> theta_sat;  // Soil moisture content at saturation (m3 m-3)

        std::vector<TF> gamma_theta_sat;  // Conducticity soil moisture at saturation (m3 m-3)

        std::vector<TF> vg_a;  // van Genuchten parameter alpha (m-1)
        std::vector<TF> vg_l;  // van Genuchten parameter l (-)
        std::vector<TF> vg_n;  // van Genuchten parameter n (-)

        // Derived lookup table entries
        std::vector<TF> vg_m;  // van Genuchten parameter m (-)

        std::vector<TF> kappa_theta_max;  // Maximum diffusivity (m2 s-1)
        std::vector<TF> kappa_theta_min;  // Minimum diffusivity (m2 s-1)
        std::vector<TF> gamma_theta_max;  // Maximum conductivity (m s-1):
        std::vector<TF> gamma_theta_min;  // Minimum conductivity (m s-1)
        std::vector<TF> gamma_T_dry;      // Heat conductivity dry soil (m s-1)
        std::vector<TF> rho_C;            // Volumetric soil heat capacity (J m-3 K-1)

        #ifdef USECUDA
        void print_ij(const TF*);
        void get_tiled_mean_g(TF*, std::string, TF);

        // Surface layer:
        float* zL_sl_g;
        float* f_sl_g;
        int* nobuk_g;

        TF* z0m_g;
        TF* z0h_g;

        TF* ustar_g;
        TF* obuk_g;

        TF* dudz_mo_g;
        TF* dvdz_mo_g;
        TF* dbdz_mo_g;

        // Land-surface:
        TF* gD_coeff_g;        // Coefficient in response surface to VPD (Pa)
        TF* c_veg_g;           // Vegetation fraction (-)
        TF* lai_g;             // Leaf area index (-)
        TF* rs_veg_min_g;      // Minimum vegetation resistance (s m-1)
        TF* rs_soil_min_g;     // Minimum soil resistance (s m-1)
        TF* lambda_stable_g;   // Skin conductivity stable conditions (W m-2 K-1)
        TF* lambda_unstable_g; // Skin conductivity unstable conditions (W m-2 K-1)
        TF* cs_veg_g;          // Heat capacity skin layer (J K-1 m-2)
        int* water_mask_g;     // Mask for open water (-)
        TF* t_bot_water_g;

        TF* interception_g;   // Interception rain/dew by surface (m s-1)
        TF* throughfall_g;    // Throughfall rain/dew onto soil (m s-1)
        TF* infiltration_g;   // Infiltration moisture into soil (m s-1)
        TF* runoff_g;         // Surface runoff from soil (m s-1)

        // Soil properties
        int* soil_index_g;    // Index in lookup tables
        TF* diffusivity_g;    // Full level (m2 s-1)
        TF* diffusivity_h_g;  // Half level (m2 s-1)
        TF* conductivity_g;   // Full level (unit m s-1)
        TF* conductivity_h_g; // Half level (unit m s-1)
        TF* source_g;         // Source term (unit s-1)
        TF* root_fraction_g;  // Root fraction per soil layer (-)

        // Lookup table data obtained from input NetCDF file:
        TF* theta_res_g;  // Residual soil moisture content (m3 m-3)
        TF* theta_wp_g;   // Soil moisture content at wilting point (m3 m-3)
        TF* theta_fc_g;   // Soil moisture content at field capacity (m3 m-3)
        TF* theta_sat_g;  // Soil moisture content at saturation (m3 m-3)

        TF* gamma_theta_sat_g;  // Conducticity soil moisture at saturation (m3 m-3)

        TF* vg_a_g;  // van Genuchten parameter alpha (m-1)
        TF* vg_l_g;  // van Genuchten parameter l (-)
        TF* vg_n_g;  // van Genuchten parameter n (-)

        // Derived lookup table entries
        TF* vg_m_g;  // van Genuchten parameter m (-)

        TF* kappa_theta_max_g;  // Maximum diffusivity (m2 s-1)
        TF* kappa_theta_min_g;  // Minimum diffusivity (m2 s-1)
        TF* gamma_theta_max_g;  // Maximum conductivity (m s-1):
        TF* gamma_theta_min_g;  // Minimum conductivity (m s-1)
        TF* gamma_T_dry_g;      // Heat conductivity dry soil (m s-1)
        TF* rho_C_g;            // Volumetric soil heat capacity (J m-3 K-1)
        #endif

        Boundary_type thermobc;

    protected:
        // Cross sections
        std::vector<std::string> cross_list;         // List of active cross variables

        void update_slave_bcs();
};
#endif<|MERGE_RESOLUTION|>--- conflicted
+++ resolved
@@ -27,86 +27,9 @@
 #include "stats.h"
 #include "field3d_operators.h"
 
+template<typename> class Diff;
+
 enum class Soil_interpolation_type {Mean, Max, Harmonic_mean};
-
-<<<<<<< HEAD
-template<typename TF>
-struct Surface_tile
-{
-    std::string long_name;    // Descriptive name of tile
-
-    // Shared
-    std::vector<TF> fraction; // Grid point fraction tile (-)
-    std::vector<TF> thl_bot;  // Skin (liquid water) potential temperature (K)
-    std::vector<TF> qt_bot;   // Skin specific humidity (kg kg-1)
-
-    // Surface layer
-    std::vector<TF> obuk;     // Obukhov length (m)
-    std::vector<TF> ustar;    // Friction velocity (m s-1)
-    std::vector<TF> bfluxbot; // Friction velocity (m s-1)
-    std::vector<int> nobuk;   // Index in LUT
-    std::vector<TF> ra;       // Aerodynamic resistance (s m-1)
-
-    // Land surface
-    std::vector<TF> rs;       // Surface resistance (canopy or soil, s m-1)
-    std::vector<TF> H;        // Sensible heat flux (W m-2)
-    std::vector<TF> LE;       // Latent heat flux (W m-2)
-    std::vector<TF> G;        // Soil heat flux (W m-2)
-    std::vector<TF> S;        // Storage flux (W m-2)
-
-    #ifdef USECUDA
-    // Shared
-    TF* fraction_g; // Grid point fraction tile (-)
-    TF* thl_bot_g;  // Skin (liquid water) potential temperature (K)
-    TF* qt_bot_g;   // Skin specific humidity (kg kg-1)
-
-    // Surface layer
-    TF* obuk_g;     // Obukhov length (m)
-    TF* ustar_g;    // Friction velocity (m s-1)
-    TF* bfluxbot_g; // Friction velocity (m s-1)
-    int* nobuk_g;   // Index in LUT
-    TF* ra_g;       // Aerodynamic resistance (s m-1)
-
-    // Land surface
-    TF* rs_g;       // Surface resistance (canopy or soil, s m-1)
-    TF* H_g;        // Sensible heat flux (W m-2)
-    TF* LE_g;       // Latent heat flux (W m-2)
-    TF* G_g;        // Soil heat flux (W m-2)
-    TF* S_g;        // Storage flux (W m-2)
-    #endif
-};
-
-template<typename TF>
-using Tile_map = std::map<std::string, Surface_tile<TF>>;
-=======
-//template<typename TF>
-//struct Surface_tile
-//{
-//    std::string long_name;    // Descriptive name of tile
-//
-//    // Shared
-//    std::vector<TF> fraction; // Grid point fraction tile (-)
-//    std::vector<TF> thl_bot;  // Skin (liquid water) potential temperature (K)
-//    std::vector<TF> qt_bot;   // Skin specific humidity (kg kg-1)
-//
-//    // Surface layer
-//    std::vector<TF> obuk;     // Obukhov length (m)
-//    std::vector<TF> ustar;    // Friction velocity (m s-1)
-//    std::vector<TF> bfluxbot; // Friction velocity (m s-1)
-//    std::vector<int> nobuk;   // Index in LUT
-//    std::vector<TF> ra;       // Aerodynamic resistance (s m-1)
-//
-//    // Land surface
-//    std::vector<TF> rs;       // Surface resistance (canopy or soil, s m-1)
-//    std::vector<TF> H;        // Sensible heat flux (W m-2)
-//    std::vector<TF> LE;       // Latent heat flux (W m-2)
-//    std::vector<TF> G;        // Soil heat flux (W m-2)
-//    std::vector<TF> S;        // Storage flux (W m-2)
-//};
-
-//template<typename TF>
-//using Tile_map = std::map<std::string, Surface_tile<TF>>;
->>>>>>> b8d89d7e
 
 template<typename TF>
 class Boundary_surface_lsm : public Boundary<TF>
@@ -120,14 +43,14 @@
         void create(Input&, Netcdf_handle&, Stats<TF>&, Column<TF>&, Cross<TF>&, Timeloop<TF>&);
         void set_values();
 
-        const std::vector<TF>& get_z0m()  const { return z0m; };
+        const std::vector<TF>& get_z0m() const { return z0m; };
         const std::vector<TF>& get_dudz() const { return dudz_mo; }
         const std::vector<TF>& get_dvdz() const { return dvdz_mo; }
         const std::vector<TF>& get_dbdz() const { return dbdz_mo; }
-	const std::vector<TF>& get_lai()  const { return lai; }                   	//< get the standard lai value
+	const std::vector<TF>& get_lai() const { return lai; }                   	//< get the standard lai value
 	const std::vector<int>& get_water_mask() const { return water_mask; }	  	//get the water mask
 	const std::vector<TF>& get_c_veg() const { return c_veg; }					//get the vegetation fraction per tile
-	const Tile_map<TF>& get_tiles()   const { return tiles; }
+	const Tile_map<TF>& get_tiles() const { return tiles; }
 
         void exec(Thermo<TF>&, Radiation<TF>&, Microphys<TF>&, Timeloop<TF>&);
         void exec_stats(Stats<TF>&);
@@ -222,7 +145,7 @@
         std::vector<TF> lambda_unstable; // Skin conductivity unstable conditions (W m-2 K-1)
         std::vector<TF> cs_veg;          // Heat capacity skin layer (J K-1 m-2)
         std::vector<int> water_mask;     // Mask for open water (-)
-        std::vector<TF> t_bot_water;
+        std::vector<TF> t_bot_water;     // Water (rivers/lakes/sea) temperature (K)
 
         std::vector<TF> interception;   // Interception rain/dew by surface (m s-1)
         std::vector<TF> throughfall;    // Throughfall rain/dew onto soil (m s-1)
