--- conflicted
+++ resolved
@@ -78,12 +78,8 @@
 
         std::vector<TF> div_u;
         std::vector<TF> div_v;
-<<<<<<< HEAD
-        std::vector<TF> w_top;
-=======
 
         std::vector<TF> w_top_in;
         TF w_top;
->>>>>>> 62d8008e
 };
 #endif