import numpy as np
import netCDF4 as nc

from lbc_input import LBC_input

float_type = "f8"
# float_type = "f4"

# Get number of vertical levels and size from .ini file
with open('drycblles.ini') as f:
    for line in f:
        if(line.split('=')[0]=='itot'):
            itot = int(line.split('=')[1])
        if(line.split('=')[0]=='jtot'):
            jtot = int(line.split('=')[1])
        if(line.split('=')[0]=='ktot'):
            ktot = int(line.split('=')[1])
        if(line.split('=')[0]=='xsize'):
            xsize = float(line.split('=')[1])
        if(line.split('=')[0]=='ysize'):
            ysize = float(line.split('=')[1])
        if(line.split('=')[0]=='zsize'):
            zsize = float(line.split('=')[1])

dz = zsize / ktot

dthetadz = 0.003

# set the height
z  = np.linspace(0.5*dz, zsize-0.5*dz, ktot)
u  = np.zeros(np.size(z))
v  = np.zeros(np.size(z))
th = np.zeros(np.size(z))

# linearly stratified profile
for k in range(ktot):
    th  [k] = 300. + dthetadz*z[k]

"""
# well mixed profile with jump
h    = 1000.
dth  = 10.
dthz = 100.

for k in range(ktot):
    if(z[k] <= h - 0.5*dthz):
        th[k] = 300.
    elif(z[k] <= h + 0.5*dthz):
        th[k] = 300. + dth/dthz * (z[k]-(h-0.5*dthz))
    else:
        th[k] = 300. + dth + dthetadz*(z[k]-(h+0.5*dthz))
    thls[k] = 2.*(z[k]/zsize - 0.5) / 3600.
    wls [k] = -0.01*(z[k]/zsize)
"""

nc_file = nc.Dataset("drycblles_input.nc", mode="w", datamodel="NETCDF4", clobber=True)

nc_file.createDimension("z", ktot)
nc_z  = nc_file.createVariable("z" , float_type, ("z"))

nc_group_init = nc_file.createGroup("init");
nc_u  = nc_group_init.createVariable("u" , float_type, ("z"))
nc_v  = nc_group_init.createVariable("v" , float_type, ("z"))
nc_th = nc_group_init.createVariable("th", float_type, ("z"))

nc_z [:] = z [:]
nc_u [:] = u [:] + 2
nc_v [:] = v [:] + 1
nc_th[:] = th[:]

nc_file.close()

"""
Create lateral boundaries
"""
dx = xsize / itot
dy = ysize / jtot

x = np.arange(dx/2, xsize, dx)
y = np.arange(dy/2, ysize, dy)

time = np.array([0, 10800])
fields = ['u','v','s']

lbc = LBC_input(fields, itot, jtot, ktot, time)

lbc.s_west[:] = np.cos(4*np.pi*y/ysize)
lbc.s_south[:] = np.cos(4*np.pi*x/xsize)
#lbc.s_north[:] = np.cos(4*np.pi*y/ysize)
#lbc.s_east[:] = np.cos(4*np.pi*x/xsize)

<<<<<<< HEAD
lbc.u_west[:] = 2.1
lbc.u_east[:] = 2.
lbc.v_south[:] = 2.
lbc.v_north[:] = 2.1
=======
lbc.u_west[:] = 1
lbc.u_east[:] = 0
lbc.v_south[:] = 0
lbc.v_north[:] = 1
>>>>>>> 343bf20d

lbc.to_netcdf('drycblles')<|MERGE_RESOLUTION|>--- conflicted
+++ resolved
@@ -64,8 +64,8 @@
 nc_th = nc_group_init.createVariable("th", float_type, ("z"))
 
 nc_z [:] = z [:]
-nc_u [:] = u [:] + 2
-nc_v [:] = v [:] + 1
+nc_u [:] = u [:]
+nc_v [:] = v [:]
 nc_th[:] = th[:]
 
 nc_file.close()
@@ -85,20 +85,13 @@
 lbc = LBC_input(fields, itot, jtot, ktot, time)
 
 lbc.s_west[:] = np.cos(4*np.pi*y/ysize)
-lbc.s_south[:] = np.cos(4*np.pi*x/xsize)
+#lbc.s_south[:] = np.cos(4*np.pi*x/xsize)
 #lbc.s_north[:] = np.cos(4*np.pi*y/ysize)
 #lbc.s_east[:] = np.cos(4*np.pi*x/xsize)
 
-<<<<<<< HEAD
 lbc.u_west[:] = 2.1
 lbc.u_east[:] = 2.
 lbc.v_south[:] = 2.
 lbc.v_north[:] = 2.1
-=======
-lbc.u_west[:] = 1
-lbc.u_east[:] = 0
-lbc.v_south[:] = 0
-lbc.v_north[:] = 1
->>>>>>> 343bf20d
 
 lbc.to_netcdf('drycblles')