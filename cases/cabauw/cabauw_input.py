from datetime import datetime
import netCDF4 as nc4
import xarray as xr
import numpy as np
import os, shutil

# Available in `microhh_root/python`:
import microhh_tools as mht


def check_time_bounds(ds, start_date, end_date):
    """
    Check if start and end dates are withing Dataset bounds.
    """
    if start_date.minute != 0:
        raise Exception('Simulation has to start/end at a full hour!')

    if np.datetime64(start_date) < ds.time[0] or np.datetime64(end_date) > ds.time[-1]:
        raise Exception(f'Start or end date is out-of-bounds. Limits are {ds.time[0].values} to {ds.time[-1].values}')


linknotcopy = False

def create_case_input(
        start_date,
        end_date,
        use_htessel,
        use_rrtmgp,
        use_rt,
        use_aerosols,
        use_tdep_aerosols,
        use_tdep_gasses,
        use_tdep_background,
        use_homogeneous_z0,
        use_homogeneous_ls,
        gpt_set,
        itot, jtot, ktot,
        xsize, ysize, zsize,
        TF,
        npx=1, npy=1):

    # Link required files (if not present)
    if use_htessel:
        mht.copy_lsmfiles(srcdir='../../misc/', link=linknotcopy)

    if use_rrtmgp:
        mht.copy_radfiles(srcdir='../../rte-rrtmgp-cpp/rrtmgp-data/', gpt=gpt_set, link=linknotcopy)

    if use_aerosols:
        mht.copy_aerosolfiles(srcdir='../../rte-rrtmgp-cpp/data/', link=linknotcopy)


    heterogeneous_sfc = not use_homogeneous_z0 or not use_homogeneous_ls

    """
    Create vertical grid for LES
    """
    dz = zsize/ktot
    z = np.arange(dz/2, zsize, dz)

    """
    Read / interpolate (LS)2D initial conditions and forcings
    """
    ls2d = xr.open_dataset('ls2d_20160815.nc')
    check_time_bounds(ls2d, start_date, end_date)

    # Remove top level ERA5 to stay within RRTMGP radiation bounds,
    # select requested time period, and interpolate to LES levels.
    ls2d = ls2d.sel(lay=slice(0,135), lev=slice(0,136), time=slice(start_date, end_date))
    ls2d_z = ls2d.interp(z=z)

    # Subtract start time.
    ls2d_z['time_sec'] = ls2d_z['time_sec'] - ls2d_z['time_sec'][0]

    # Read CAMS for aerosols and gasses other than ozone.
    cams = xr.open_dataset('cams_20160815.nc')
    check_time_bounds(cams, start_date, end_date)

    # Remove top level CAMS to stay within RRTMGP pressure bounds.
    cams = cams.sel(lay=slice(0, 135))

    # Interpolate to LES levels and ERA5 time (CAMS is 3-hourly).
    cams = cams.interp(time=ls2d.time)
    cams_z = cams.interp(z=z)

    if not use_rrtmgp:
        # Read ERA5 radiation, de-accumulate, and interpolate to LS2D times.
        # TODO: add to LS2D download...
        ds_rad = xr.open_dataset('era_rad_20160815.nc')
        ds_rad = ds_rad/3600.
        ds_rad['time'] = ds_rad['time'] - np.timedelta64(30, 'm')
        ds_rad = ds_rad.interp(time=ls2d_z.time)

    # Reverse the soil fields. Important NOTE: in MicroHH, the vertical
    # soil index 0 is the lowest level in the soil. In (LS)2D, this
    # is reversed, and soil index 0 is the top soil level....
    # Another NOTE: the soil type in (LS)2D is the ERA5 soil type,
    # which (FORTRAN....) is 1-based, so we need to subtract 1 to
    # get the correct C-indexing.
    theta_soil = ls2d_z.theta_soil[0,::-1].values
    t_soil = ls2d_z.t_soil[0,::-1].values
    index_soil = np.ones_like(ls2d.zs)*int(ls2d.type_soil-1)
    root_frac = ls2d_z.root_frac_low_veg[::-1].values

    """
    Update .ini file
    """
    ini = mht.Read_namelist('cabauw.ini.base')

    ini['master']['npx'] = npx
    ini['master']['npy'] = npy

    ini['grid']['itot'] = itot
    ini['grid']['jtot'] = jtot
    ini['grid']['ktot'] = ktot

    ini['grid']['xsize'] = xsize
    ini['grid']['ysize'] = ysize
    ini['grid']['zsize'] = zsize

    ini['buffer']['zstart'] = zsize*3/4.

    if use_htessel:
        ini['boundary']['swboundary'] = 'surface_lsm'
        ini['boundary']['sbcbot'] = 'dirichlet'
    else:
        ini['boundary']['swboundary'] = 'surface'
        ini['boundary']['sbcbot'] = 'flux'
        ini['boundary']['swtimedep'] = True
        ini['boundary']['timedeplist'] = ['thl_sbot', 'qt_sbot']

    ini['boundary']['swconstantz0'] = use_homogeneous_z0
    ini['land_surface']['swhomogeneous'] = use_homogeneous_ls

    if use_rrtmgp and not use_rt:
        ini['radiation']['swradiation'] = 'rrtmgp'
    elif use_rrtmgp and use_rt:
        ini['radiation']['swradiation'] = 'rrtmgp_rt'
        ini['radiation']['rays_per_pixel'] = 256
        ini['radiation']['kngrid_i'] = 64
        ini['radiation']['kngrid_j'] = 64
        ini['radiation']['kngrid_k'] = 32
    else:
        ini['radiation']['swradiation'] = 'prescribed'
        ini['radiation']['swtimedep_prescribed'] = True

    if (use_rrtmgp or use_rt) and not use_homogeneous_ls:
        ini['radiation']['swconstant_alb'] = False

    ini['radiation']['swtimedep_background'] = use_tdep_background
    if use_tdep_gasses:
        ini['radiation']['timedeplist_gas'] = ['o3', 'co2', 'ch4']

    ini['aerosol']['swaerosol'] = use_aerosols
    ini['aerosol']['swtimedep'] = use_tdep_aerosols

    ini['time']['endtime'] = (end_date - start_date).total_seconds()
    d = start_date
    ini['time']['datetime_utc'] = f'{d.year}-{d.month:02d}-{d.day:02d} {d.hour:02d}:{d.minute:02d}:{d.second:02d}'

<<<<<<< HEAD
=======
    if heterogeneous_sfc:
        ini['stats']['xymasklist'] = ['wet_mask', 'dry_mask']

>>>>>>> fc4b8f27
    ini['column']['coordinates[x]'] = xsize/2
    ini['column']['coordinates[y]'] = ysize/2

    ini.save('cabauw.ini', allow_overwrite=True)

    """
    Create MicroHH input NetCDF file.
    """
    def add_nc_var(name, dims, nc, data):
        """
        Add NetCDF variable to `nc` file or group.
        """
        if name not in nc.variables:
            if dims is None:
                var = nc.createVariable(name, np.float64)
            else:
                var = nc.createVariable(name, np.float64, dims)
            var[:] = data

    def add_nc_dim(name, size, nc):
        """
        Add NetCDF dimension, if it does not already exist.
        """
        if name not in nc.dimensions:
            nc.createDimension(name, size)

    nc = nc4.Dataset('cabauw_input.nc', mode='w', datamodel='NETCDF4')
    add_nc_dim('z', ktot, nc)
    add_nc_var('z', ('z'), nc, z)

    """
    Initial profiles
    """
    nc_init = nc.createGroup('init')
    add_nc_var('thl', ('z'), nc_init, ls2d_z.thl[0,:])
    add_nc_var('qt', ('z'), nc_init, ls2d_z.qt[0,:])
    add_nc_var('u', ('z'), nc_init, ls2d_z.u[0,:])
    add_nc_var('v', ('z'), nc_init, ls2d_z.v[0,:])
    add_nc_var('nudgefac', ('z'), nc_init, np.ones(ktot)/10800)

    """
    Time varying forcings
    """
    nc_tdep = nc.createGroup('timedep')
    add_nc_dim('time_surface', ls2d_z.dims['time'], nc_tdep)
    add_nc_dim('time_ls', ls2d_z.dims['time'], nc_tdep)

    add_nc_var('time_surface', ('time_surface'), nc_tdep, ls2d_z.time_sec)
    add_nc_var('time_ls', ('time_surface'), nc_tdep, ls2d_z.time_sec)

    add_nc_var('p_sbot', ('time_surface'), nc_tdep, ls2d_z.ps)
    add_nc_var('u_geo', ('time_ls', 'z'), nc_tdep, ls2d_z.ug)
    add_nc_var('v_geo', ('time_ls', 'z'), nc_tdep, ls2d_z.vg)

    if not use_htessel:
        add_nc_var('thl_sbot', ('time_surface'), nc_tdep, ls2d_z.wth)
        add_nc_var('qt_sbot', ('time_surface'), nc_tdep, ls2d_z.wq)

    if not use_rrtmgp:
        add_nc_var('sw_flux_dn', ('time_surface'), nc_tdep, ds_rad.ssrd)
        add_nc_var('sw_flux_up', ('time_surface'), nc_tdep, ds_rad.ssrd-ds_rad.ssr)
        add_nc_var('lw_flux_dn', ('time_surface'), nc_tdep, ds_rad.strd)
        add_nc_var('lw_flux_up', ('time_surface'), nc_tdep, ds_rad.strd-ds_rad.str)

    add_nc_var('u_ls', ('time_ls', 'z'), nc_tdep, ls2d_z.dtu_advec)
    add_nc_var('v_ls', ('time_ls', 'z'), nc_tdep, ls2d_z.dtv_advec)
    add_nc_var('thl_ls', ('time_ls', 'z'), nc_tdep, ls2d_z.dtthl_advec)
    add_nc_var('qt_ls', ('time_ls', 'z'), nc_tdep, ls2d_z.dtqt_advec)
    add_nc_var('w_ls', ('time_ls', 'z'), nc_tdep, ls2d_z.wls)

    add_nc_var('u_nudge', ('time_ls', 'z'), nc_tdep, ls2d_z.u)
    add_nc_var('v_nudge', ('time_ls', 'z'), nc_tdep, ls2d_z.v)
    add_nc_var('thl_nudge', ('time_ls', 'z'), nc_tdep, ls2d_z.thl)
    add_nc_var('qt_nudge', ('time_ls', 'z'), nc_tdep, ls2d_z.qt)

    """
    Radiation variables
    """
    if use_rrtmgp:
        nc_rad = nc.createGroup('radiation')
        add_nc_dim('lay', ls2d_z.dims['lay'], nc_rad)
        add_nc_dim('lev', ls2d_z.dims['lev'], nc_rad)

        # Radiation variables on LES grid.
        xm_air = 28.97; xm_h2o = 18.01528; eps = xm_h2o / xm_air
        qt_mean = ls2d_z.qt.mean(axis=0)
        h2o = qt_mean / (eps - eps * qt_mean)
        add_nc_var('h2o', ('z'), nc_init, h2o)
        add_nc_var('o3',  ('z'), nc_init, ls2d_z.o3[0,:]*1e-6)
        add_nc_var('co2', ('z'), nc_init, cams_z.co2[0,:]*1e-6)
        add_nc_var('ch4', ('z'), nc_init, cams_z.ch4[0,:]*1e-6)

        # Constant concentrations:
        for group in (nc_init, nc_rad):
            add_nc_var('n2o', None, group, 3.2699e-7)
            add_nc_var('n2',  None, group, 0.781)
            add_nc_var('o2',  None, group, 0.209)

        # Radiation variables on radiation grid/levels:
        add_nc_var('z_lay', ('lay'), nc_rad, ls2d_z.z_lay.mean(axis=0))
        add_nc_var('z_lev', ('lev'), nc_rad, ls2d_z.z_lev.mean(axis=0))
        add_nc_var('p_lay', ('lay'), nc_rad, ls2d_z.p_lay.mean(axis=0))
        add_nc_var('p_lev', ('lev'), nc_rad, ls2d_z.p_lev.mean(axis=0))
        add_nc_var('t_lay', ('lay'), nc_rad, ls2d_z.t_lay.mean(axis=0))
        add_nc_var('t_lev', ('lev'), nc_rad, ls2d_z.t_lev.mean(axis=0))
        add_nc_var('h2o',   ('lay'), nc_rad, ls2d_z.h2o_lay.mean(axis=0))
        add_nc_var('o3',    ('lay'), nc_rad, ls2d_z.o3_lay.mean(axis=0)*1e-6)
        add_nc_var('co2',   ('lay'), nc_rad, cams_z.co2_lay.mean(axis=0))
        add_nc_var('ch4',   ('lay'), nc_rad, cams_z.ch4_lay.mean(axis=0))

        if use_tdep_background or use_tdep_aerosols or use_tdep_gasses:
            # NOTE: bit cheap, but ERA and CAMS are at the same time period/interval here.
            add_nc_dim('time_rad', ls2d_z.dims['time'], nc_tdep)
            add_nc_var('time_rad', ('time_rad'), nc_tdep, ls2d_z.time_sec)

            add_nc_dim('lay', ls2d_z.dims['lay'], nc_tdep)
            add_nc_dim('lev', ls2d_z.dims['lev'], nc_tdep)

        if use_tdep_gasses:
            add_nc_var('o3',  ('time_rad', 'z'), nc_tdep, ls2d_z.o3*1e-6)
            add_nc_var('co2', ('time_rad', 'z'), nc_tdep, cams_z.co2)
            add_nc_var('ch4', ('time_rad', 'z'), nc_tdep, cams_z.ch4)

        # Time dependent background profiles T, h2o, o3, ...
        if use_tdep_background:
            add_nc_var('z_lay',  ('time_rad', 'lay'), nc_tdep, ls2d_z.z_lay)
            add_nc_var('z_lev',  ('time_rad', 'lev'), nc_tdep, ls2d_z.z_lev)
            add_nc_var('p_lay',  ('time_rad', 'lay'), nc_tdep, ls2d_z.p_lay)
            add_nc_var('p_lev',  ('time_rad', 'lev'), nc_tdep, ls2d_z.p_lev)
            add_nc_var('t_lay',  ('time_rad', 'lay'), nc_tdep, ls2d_z.t_lay)
            add_nc_var('t_lev',  ('time_rad', 'lev'), nc_tdep, ls2d_z.t_lev)
            add_nc_var('h2o_bg', ('time_rad', 'lay'), nc_tdep, ls2d_z.h2o_lay)
            add_nc_var('o3_bg',  ('time_rad', 'lay'), nc_tdep, ls2d_z.o3_lay*1e-6)
            add_nc_var('co2_bg', ('time_rad', 'lay'), nc_tdep, cams_z.co2_lay)
            add_nc_var('ch4_bg', ('time_rad', 'lay'), nc_tdep, cams_z.ch4_lay)

        # Aerosols for domain and background column
        if use_aerosols:
            add_nc_var('aermr01', ('z'), nc_init, cams_z.aermr01.mean(axis=0))
            add_nc_var('aermr02', ('z'), nc_init, cams_z.aermr02.mean(axis=0))
            add_nc_var('aermr03', ('z'), nc_init, cams_z.aermr03.mean(axis=0))
            add_nc_var('aermr04', ('z'), nc_init, cams_z.aermr04.mean(axis=0))
            add_nc_var('aermr05', ('z'), nc_init, cams_z.aermr05.mean(axis=0))
            add_nc_var('aermr06', ('z'), nc_init, cams_z.aermr06.mean(axis=0))
            add_nc_var('aermr07', ('z'), nc_init, cams_z.aermr07.mean(axis=0))
            add_nc_var('aermr08', ('z'), nc_init, cams_z.aermr08.mean(axis=0))
            add_nc_var('aermr09', ('z'), nc_init, cams_z.aermr09.mean(axis=0))
            add_nc_var('aermr10', ('z'), nc_init, cams_z.aermr10.mean(axis=0))
            add_nc_var('aermr11', ('z'), nc_init, cams_z.aermr11.mean(axis=0))

            add_nc_var('aermr01', ('lay'), nc_rad, cams_z.aermr01_lay.mean(axis=0))
            add_nc_var('aermr02', ('lay'), nc_rad, cams_z.aermr02_lay.mean(axis=0))
            add_nc_var('aermr03', ('lay'), nc_rad, cams_z.aermr03_lay.mean(axis=0))
            add_nc_var('aermr04', ('lay'), nc_rad, cams_z.aermr04_lay.mean(axis=0))
            add_nc_var('aermr05', ('lay'), nc_rad, cams_z.aermr05_lay.mean(axis=0))
            add_nc_var('aermr06', ('lay'), nc_rad, cams_z.aermr06_lay.mean(axis=0))
            add_nc_var('aermr07', ('lay'), nc_rad, cams_z.aermr07_lay.mean(axis=0))
            add_nc_var('aermr08', ('lay'), nc_rad, cams_z.aermr08_lay.mean(axis=0))
            add_nc_var('aermr09', ('lay'), nc_rad, cams_z.aermr09_lay.mean(axis=0))
            add_nc_var('aermr10', ('lay'), nc_rad, cams_z.aermr10_lay.mean(axis=0))
            add_nc_var('aermr11', ('lay'), nc_rad, cams_z.aermr11_lay.mean(axis=0))

            if use_tdep_aerosols:
                add_nc_var('aermr01_bg', ('time_rad', 'lay'), nc_tdep, cams_z.aermr01_lay)
                add_nc_var('aermr02_bg', ('time_rad', 'lay'), nc_tdep, cams_z.aermr02_lay)
                add_nc_var('aermr03_bg', ('time_rad', 'lay'), nc_tdep, cams_z.aermr03_lay)
                add_nc_var('aermr04_bg', ('time_rad', 'lay'), nc_tdep, cams_z.aermr04_lay)
                add_nc_var('aermr05_bg', ('time_rad', 'lay'), nc_tdep, cams_z.aermr05_lay)
                add_nc_var('aermr06_bg', ('time_rad', 'lay'), nc_tdep, cams_z.aermr06_lay)
                add_nc_var('aermr07_bg', ('time_rad', 'lay'), nc_tdep, cams_z.aermr07_lay)
                add_nc_var('aermr08_bg', ('time_rad', 'lay'), nc_tdep, cams_z.aermr08_lay)
                add_nc_var('aermr09_bg', ('time_rad', 'lay'), nc_tdep, cams_z.aermr09_lay)
                add_nc_var('aermr10_bg', ('time_rad', 'lay'), nc_tdep, cams_z.aermr10_lay)
                add_nc_var('aermr11_bg', ('time_rad', 'lay'), nc_tdep, cams_z.aermr11_lay)

                add_nc_var('aermr01', ('time_rad', 'z'), nc_tdep, cams_z.aermr01)
                add_nc_var('aermr02', ('time_rad', 'z'), nc_tdep, cams_z.aermr02)
                add_nc_var('aermr03', ('time_rad', 'z'), nc_tdep, cams_z.aermr03)
                add_nc_var('aermr04', ('time_rad', 'z'), nc_tdep, cams_z.aermr04)
                add_nc_var('aermr05', ('time_rad', 'z'), nc_tdep, cams_z.aermr05)
                add_nc_var('aermr06', ('time_rad', 'z'), nc_tdep, cams_z.aermr06)
                add_nc_var('aermr07', ('time_rad', 'z'), nc_tdep, cams_z.aermr07)
                add_nc_var('aermr08', ('time_rad', 'z'), nc_tdep, cams_z.aermr08)
                add_nc_var('aermr09', ('time_rad', 'z'), nc_tdep, cams_z.aermr09)
                add_nc_var('aermr10', ('time_rad', 'z'), nc_tdep, cams_z.aermr10)
                add_nc_var('aermr11', ('time_rad', 'z'), nc_tdep, cams_z.aermr11)

    """
    Land-surface and soil
    """
    if use_htessel:
        nc_soil = nc.createGroup('soil')
        nc_soil.createDimension('z', ls2d_z.dims['zs'])
        add_nc_var('z', ('z'), nc_soil, ls2d.zs[::-1])

        add_nc_var('theta_soil', ('z'), nc_soil, theta_soil)
        add_nc_var('t_soil', ('z'), nc_soil, t_soil)
        add_nc_var('index_soil', ('z'), nc_soil, index_soil)
        add_nc_var('root_frac', ('z'), nc_soil, root_frac)

    nc.close()

    """
    Create 2D binary input files (if needed)
    """
    def get_patches(blocksize_i, blocksize_j):
        """
        Get mask for the surface patches
        """
        mask = np.zeros((jtot, itot), dtype=bool)
        mask[:] = False

        for j in range(jtot):
            for i in range(itot):
                patch_i = i // blocksize_i % 2 == 0
                patch_j = j // blocksize_j % 2 == 0

                if (patch_i and patch_j) or (not patch_i and not patch_j):
                    mask[j,i] = True

        return mask


    if heterogeneous_sfc:
        """
        Create surface mask for masked statistics.
        """

        mask = get_patches(blocksize_i=8, blocksize_j=8)

        wet = mask.astype(TF)
        dry = 1-wet

        wet.tofile('wet_mask.0000000')
        dry.tofile('dry_mask.0000000')


    if not use_homogeneous_z0:
        """
        Create checkerboard pattern for z0m and z0h
        """

        z0m = ini['boundary']['z0m']
        z0h = ini['boundary']['z0h']

        z0m_2d = np.zeros((jtot, itot), dtype=TF)
        z0h_2d = np.zeros((jtot, itot), dtype=TF)

        z0m_2d[ mask] = z0m
        z0m_2d[~mask] = z0m/2.

        z0h_2d[ mask] = z0h
        z0h_2d[~mask] = z0h/2.

        z0m_2d.tofile('z0m.0000000')
        z0h_2d.tofile('z0h.0000000')

    if not use_homogeneous_ls:
        """
        Create checkerboard pattern for land-surface fields.
        """

        # Help-class to define and write the correct input for the land-surface scheme:
        # `lsm_input.py` is available in the `microhh_root/python` directory.
        from lsm_input import LSM_input

        exclude = ['z0h', 'z0m', 'water_mask', 't_bot_water']
        lsm_data = LSM_input(itot, jtot, ktot=4, TF=TF, debug=True, exclude_fields=exclude)

        # Patched fields:
        lsm_data.c_veg[ mask] = ini['land_surface']['c_veg']
        lsm_data.c_veg[~mask] = ini['land_surface']['c_veg']/3.

        lsm_data.lai[ mask] = ini['land_surface']['lai']
        lsm_data.lai[~mask] = ini['land_surface']['lai']/2.

        lsm_data.alb_dir[mask] = 0.1
        lsm_data.alb_dir[~mask] = 0.2

        lsm_data.alb_dif[mask] = 0.1
        lsm_data.alb_dif[~mask] = 0.2

        # Non-patched / homogeneous fields:
        lsm_data.gD[:,:] = ini['land_surface']['gD']
        lsm_data.rs_veg_min[:,:] = ini['land_surface']['rs_veg_min']
        lsm_data.rs_soil_min[:,:] = ini['land_surface']['rs_soil_min']
        lsm_data.lambda_stable[:,:] = ini['land_surface']['lambda_stable']
        lsm_data.lambda_unstable[:,:] = ini['land_surface']['lambda_unstable']
        lsm_data.cs_veg[:,:] = ini['land_surface']['cs_veg']

        lsm_data.t_soil[:,:,:] = t_soil[:, np.newaxis, np.newaxis]
        lsm_data.index_soil[:,:,:] = index_soil[:, np.newaxis, np.newaxis]
        lsm_data.root_frac[:,:,:] = root_frac[:, np.newaxis, np.newaxis]

        # Create dry/wet patches.
        vg = xr.open_dataset('van_genuchten_parameters.nc')

        theta_wp = float(vg.theta_wp[int(index_soil[0])])
        theta_fc = float(vg.theta_fc[int(index_soil[0])])
        theta_cap = theta_fc - theta_wp

        lsm_data.theta_soil[:,  mask] = theta_fc - 0.1 * theta_cap
        lsm_data.theta_soil[:, ~mask] = theta_wp + 0.1 * theta_cap

        # Check if all the variables have been set:
        lsm_data.check()

        # Save binary input MicroHH, and NetCDF file for visual validation/plotting/etc.
        lsm_data.save_binaries(allow_overwrite=True)
        lsm_data.save_netcdf('lsm_input.nc', allow_overwrite=True)


if __name__ == '__main__':
    """
    Case switches.
    """
    TF = np.float64              # Switch between double (float64) and single (float32) precision.
    use_htessel = True           # False = prescribed surface H+LE fluxes from ERA5.
    use_rrtmgp = True            # False = prescribed surface radiation from ERA5.
    use_rt = False               # False = 2stream solver for shortwave down, True = raytracer.
    use_homogeneous_z0 = True    # False = checkerboard pattern roughness lengths.
    use_homogeneous_ls = True    # False = checkerboard pattern (some...) land-surface fields.
    use_aerosols = False         # False = no aerosols in RRTMGP.
    use_tdep_aerosols = False    # False = time fixed RRTMGP aerosol in domain and background.
    use_tdep_gasses = False      # False = time fixed ERA5 (o3) and CAMS (co2, ch4) gasses.
    use_tdep_background = False  # False = time fixed RRTMGP T/h2o/o3 background profiles.

    """
    NOTE: `use_tdep_aerosols` and `use_tdep_gasses` specify whether the aerosols and gasses
          used by RRTMGP are updated inside the LES domain. If `use_tdep_background` is true, the
          aerosols, gasses, and the temperature & humidity are also updated on the RRTMGP background levels.
    """

    # Switch between the two default RRTMGP g-point sets.
    gpt_set = '128_112' # or '256_224'

    # Time period.
    # NOTE: Included ERA5/CAMS data is limited to 2016-08-15 06:00 - 18:00 UTC.
    start_date = datetime(year=2016, month=8, day=15, hour=6)
    end_date   = datetime(year=2016, month=8, day=15, hour=18)

    # Simple equidistant grid.
    zsize = 4000
    ktot = 160

    itot = 512
    jtot = 512

    xsize = 25600
    ysize = 25600

    # Create input files.
    create_case_input(
            start_date,
            end_date,
            use_htessel,
            use_rrtmgp,
            use_rt,
            use_aerosols,
            use_tdep_aerosols,
            use_tdep_gasses,
            use_tdep_background,
            use_homogeneous_z0,
            use_homogeneous_ls,
            gpt_set,
            itot, jtot, ktot,
            xsize, ysize, zsize,
            TF,
            npx=2,
            npy=2)<|MERGE_RESOLUTION|>--- conflicted
+++ resolved
@@ -158,12 +158,9 @@
     d = start_date
     ini['time']['datetime_utc'] = f'{d.year}-{d.month:02d}-{d.day:02d} {d.hour:02d}:{d.minute:02d}:{d.second:02d}'
 
-<<<<<<< HEAD
-=======
     if heterogeneous_sfc:
         ini['stats']['xymasklist'] = ['wet_mask', 'dry_mask']
 
->>>>>>> fc4b8f27
     ini['column']['coordinates[x]'] = xsize/2
     ini['column']['coordinates[y]'] = ysize/2
 
