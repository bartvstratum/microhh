--- conflicted
+++ resolved
@@ -42,15 +42,9 @@
 
 [buffer]
 swbuffer=1
-<<<<<<< HEAD
 zstart=0.9
-sigma=3.
+sigma=0.2756644477109
 beta=2.
-=======
-bufferz=0.9
-buffersigma=0.2756644477109
-bufferbeta=2.
->>>>>>> 60686e09
 
 [time]
 endtime=40.
@@ -63,13 +57,8 @@
 iotimeprec=0.01
 
 [stats]
-<<<<<<< HEAD
-swstats=4
+swstats=dns
 sampletime=0.4
-=======
-swstats=dns
-statstime=0.4
->>>>>>> 60686e09
 
 [cross]
 swcross=1
