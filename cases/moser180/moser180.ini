# input file for Moser's channel flow, Re_tau = 180
[master]
npx=1
npy=1

[grid]
itot=256
jtot=192
ktot=128

xsize=12.56637061435917
ysize=4.18879020478638
zsize=2.

swspatialorder=4

[force]
swlspres=uflux
uflux=0.0282

[fields]
visc=1.e-5
svisc=1.e-5
rndamp[u]=1.e-4
rndamp[v]=1.e-4
rndamp[w]=1.e-4
rndz=2.
vortexnpair=2
vortexamp=2.5e-3
vortexaxis=x
#slist=s

[boundary]
mbcbot=noslip
mbctop=noslip
sbcbot=neumann
sbctop=neumann
sbot=0.
stop=0.

[time]
endtime=120.
adaptivestep=true
dtmax=20.
savetime=1800.
outputiter=20
starttime=0.
rkorder=3

[stats]
swstats=1
<<<<<<< HEAD
sampletime=60.
=======
sampletime=55.
>>>>>>> 452d136c

[budget]
swbudget=4

[cross]
swcross=0
crosslist=u,w
sampletime=20
xz=0

[dump]
swdump=1
dumplist=v,s
sampletime=30.

[column]
swcolumn=1
columnlist=u,v,w,s
sampletime=10.
<|MERGE_RESOLUTION|>--- conflicted
+++ resolved
@@ -49,11 +49,7 @@
 
 [stats]
 swstats=1
-<<<<<<< HEAD
-sampletime=60.
-=======
 sampletime=55.
->>>>>>> 452d136c
 
 [budget]
 swbudget=4
